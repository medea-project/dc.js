--- conflicted
+++ resolved
@@ -108,23 +108,15 @@
             .attr("transform", boxTransform)
             .call(_box);
 
-        d3.selectAll('g.box').each(function(d, i) {
-<<<<<<< HEAD
-           d3.select(this).select('rect.box').style("fill", function() {
-               return _chart.getColor(d, i);
-           });
-=======
-            d3.select(this).select('rect.box').attr("fill", function() {
-                return _chart.getColor(d, i);
+        _chart.chartBodyG().selectAll('g.box')
+            .each(function() {
+                d3.select(this).select('rect.box').attr("fill", _chart.getColor);
+            })
+            .on("click", function(d) {
+                _chart.filter(d.key);
+                _chart.focus(_chart.filter());
+                dc.redrawAll(_chart.chartGroup());
             });
-        });
-
-        d3.selectAll("g.box").on("click", function(d) {
-            _chart.filter(d.key);
-            _chart.focus(_chart.filter());
-            dc.redrawAll(_chart.chartGroup());
->>>>>>> d44d9c38
-        });
     };
 
     _chart.fadeDeselectedArea = function () {
