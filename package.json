{
  "name": "dc",
<<<<<<< HEAD
  "version": "0.8.0",
=======
  "version": "0.7.1",
>>>>>>> c9715106
  "description": "A multi-dimensional charting built to work natively with crossfilter rendered using d3.js ",
  "keywords": [
    "visualization",
    "svg",
    "animation",
    "canvas",
    "chart",
    "dimensional"
  ],
  "homepage": "http://nickqizhu.github.com/dc.js/",
  "author": {
    "name": "Nick Zhu",
    "url": "http://nzhu.blogspot.ca/"
  },
  "repository": {
    "type": "git",
    "url": "https://github.com/NickQiZhu/dc.js.git"
  },
  "dependencies": {
    "crossfilter": "1.0.3",
    "d3": "2.9.4"
  },
  "devDependencies": {
    "uglify-js": "1.2.3",
    "vows": "0.6.x",
    "jsdom": "0.2.14",
    "jquery": "1.7.3",
    "sinon": "1.4.2"
  },
  "scripts": {
    "test": "./node_modules/vows/bin/vows"
  }
}<|MERGE_RESOLUTION|>--- conflicted
+++ resolved
@@ -1,10 +1,6 @@
 {
   "name": "dc",
-<<<<<<< HEAD
-  "version": "0.8.0",
-=======
-  "version": "0.7.1",
->>>>>>> c9715106
+  "version": "0.7.0",
   "description": "A multi-dimensional charting built to work natively with crossfilter rendered using d3.js ",
   "keywords": [
     "visualization",
