/*
 *  Copyright 2012 the original author or authors.
 *  Licensed under the Apache License, Version 2.0 (the "License");
 *  You may obtain a copy of the License at
 *
 *        http://www.apache.org/licenses/LICENSE-2.0
 *
 *  Unless required by applicable law or agreed to in writing, software
 *  distributed under the License is distributed on an "AS IS" BASIS,
 *  WITHOUT WARRANTIES OR CONDITIONS OF ANY KIND, either express or implied.
 *  See the License for the specific language governing permissions and
 *  limitations under the License.
 */
dc = {
    version: "1.3.0",
    constants : {
        CHART_CLASS: "dc-chart",
        DEBUG_GROUP_CLASS: "debug",
        STACK_CLASS: "stack",
        DESELECTED_CLASS: "deselected",
        SELECTED_CLASS: "selected",
        NODE_INDEX_NAME: "__index__",
        GROUP_INDEX_NAME: "__group_index__",
        DEFAULT_CHART_GROUP: "__default_chart_group__",
        EVENT_DELAY: 40,
        NEGLIGIBLE_NUMBER: 1e-10
    },
    _renderlet : null
};

dc.chartRegistry = new function() {
    // chartGroup:string => charts:array
    var _chartMap = {};

    this.has = function(chart) {
        for (var e in _chartMap) {
            if (_chartMap[e].indexOf(chart) >= 0)
                return true;
        }
        return false;
    };

    function initializeChartGroup(group) {
        if (!group)
            group = dc.constants.DEFAULT_CHART_GROUP;

        if (!_chartMap[group])
            _chartMap[group] = [];

        return group;
    }

    this.register = function(chart, group) {
        group = initializeChartGroup(group);
        _chartMap[group].push(chart);
    };

    this.clear = function() {
        _chartMap = {};
    };

    this.list = function(group) {
        group = initializeChartGroup(group);
        return _chartMap[group];
    };

    return this;
}();

dc.registerChart = function(chart, group) {
    dc.chartRegistry.register(chart, group);
};

dc.hasChart = function(chart) {
    return dc.chartRegistry.has(chart);
};

dc.deregisterAllCharts = function() {
    dc.chartRegistry.clear();
};

dc.filterAll = function(group) {
    var charts = dc.chartRegistry.list(group);
    for (var i = 0; i < charts.length; ++i) {
        charts[i].filterAll();
    }
};

dc.renderAll = function(group) {
    var charts = dc.chartRegistry.list(group);
    for (var i = 0; i < charts.length; ++i) {
        charts[i].render();
    }

    if(dc._renderlet !== null)
        dc._renderlet(group);
};

dc.redrawAll = function(group) {
    var charts = dc.chartRegistry.list(group);
    for (var i = 0; i < charts.length; ++i) {
        charts[i].redraw();
    }

    if(dc._renderlet !== null)
        dc._renderlet(group);
};

dc.transition = function(selections, duration, callback) {
    if (duration <= 0 || duration === undefined)
        return selections;

    var s = selections
        .transition()
        .duration(duration);

    if (callback instanceof Function) {
        callback(s);
    }

    return s;
};

dc.units = {};
dc.units.integers = function(s, e) {
    return Math.abs(e - s);
};

dc.units.ordinal = function(s, e, domain){
    return domain;
};
dc.units.float = {};
dc.units.float.precision= function(precision){
    var _f = function(s, e, domain){return Math.ceil(Math.abs((e-s)/_f.resolution));};
    _f.resolution = precision;
    return _f;
};

dc.round = {};
dc.round.floor = function(n) {
    return Math.floor(n);
};
dc.round.ceil = function(n) {
    return Math.ceil(n);
};
dc.round.round = function(n) {
    return Math.round(n);
};

dc.override = function(obj, functionName, newFunction) {
    var existingFunction = obj[functionName];
    obj["_" + functionName] = existingFunction;
    obj[functionName] = newFunction;
};

dc.renderlet = function(_){
    if(!arguments.length) return dc._renderlet;
    dc._renderlet = _;
    return dc;
};

dc.instanceOfChart = function (o) {
    return o instanceof Object && o.__dc_flag__;
};
dc.errors = {};

dc.errors.Exception = function(msg) {
    var _msg = msg != null ? msg : "Unexpected internal error";

    this.message = _msg;

    this.toString = function(){
        return _msg;
    };
};

dc.errors.InvalidStateException = function() {
    dc.errors.Exception.apply(this, arguments);
};dc.dateFormat = d3.time.format("%m/%d/%Y");

dc.printers = {};
dc.printers.filter = function (filter) {
    var s = "";

    if (filter) {
        if (filter instanceof Array) {
            if (filter.length >= 2)
                s = "[" + printSingleValue(filter[0]) + " -> " + printSingleValue(filter[1]) + "]";
            else if (filter.length >= 1)
                s = printSingleValue(filter[0]);
        } else {
            s = printSingleValue(filter)
        }
    }

    return s;
};

function printSingleValue(filter) {
    var s = "" + filter;

    if (filter instanceof Date)
        s = dc.dateFormat(filter);
    else if (typeof(filter) == "string")
        s = filter;
    else if (typeof(filter) == "number")
        s = Math.round(filter);

    return s;
}

dc.utils = {};
dc.utils.add = function (l, r) {
    if (typeof r === "string")
        r = r.replace("%", "")

    if (l instanceof Date) {
        if (typeof r === "string") r = +r
        var d = new Date();
        d.setTime(l.getTime());
        d.setDate(l.getDate() + r);
        return d;
    } else if (typeof r === "string") {
        var percentage = (+r / 100);
        return l > 0 ? l * (1 + percentage) : l * (1 - percentage);
    } else {
        return l + r;
    }
};
dc.utils.subtract = function (l, r) {
    if (typeof r === "string")
        r = r.replace("%", "")

    if (l instanceof Date) {
        if (typeof r === "string") r = +r
        var d = new Date();
        d.setTime(l.getTime());
        d.setDate(l.getDate() - r);
        return d;
    } else if (typeof r === "string") {
        var percentage = (+r / 100);
        return l < 0 ? l * (1 + percentage) : l * (1 - percentage);
    } else {
        return l - r;
    }
};
dc.utils.GroupStack = function () {
    var _dataPointMatrix = [];
    var _groups = [];
    var _defaultAccessor;

    function initializeDataPointRow(x) {
        if (!_dataPointMatrix[x])
            _dataPointMatrix[x] = [];
    }

    this.setDataPoint = function (x, y, data) {
        initializeDataPointRow(x);
        _dataPointMatrix[x][y] = data;
    };

    this.getDataPoint = function (x, y) {
        initializeDataPointRow(x);
        var dataPoint = _dataPointMatrix[x][y];
        if (dataPoint == undefined)
            dataPoint = 0;
        return dataPoint;
    };

    this.addGroup = function (group, retriever) {
        if (!retriever)
            retriever = _defaultAccessor;
        _groups.push([group, retriever]);
        return _groups.length - 1;
    };

    this.getGroupByIndex = function (index) {
        return _groups[index][0];
    };

    this.getAccessorByIndex = function (index) {
        return _groups[index][1];
    };

    this.size = function () {
        return _groups.length;
    };

    this.clear = function () {
        _dataPointMatrix = [];
        _groups = [];
    };

    this.setDefaultAccessor = function (retriever) {
        _defaultAccessor = retriever;
    };

    this.getDataPoints = function () {
        return _dataPointMatrix;
    };
};

function isNegligible(max) {
    return max === undefined || (max < dc.constants.NEGLIGIBLE_NUMBER && max > -dc.constants.NEGLIGIBLE_NUMBER);
}

dc.utils.groupMax = function (group, accessor) {
    var max = d3.max(group.all(), function (e) {
        return accessor(e);
    });
    if (isNegligible(max)) max = 0;
    return max;
};

dc.utils.groupMin = function (group, accessor) {
    var min = d3.min(group.all(), function (e) {
        return accessor(e);
    });
    if (isNegligible(min)) min = 0;
    return min;
};

dc.utils.nameToId = function (name) {
    return name.toLowerCase().replace(/[\s]/g, "_").replace(/[\.']/g, "");
};

dc.utils.appendOrSelect = function (parent, name) {
    var element = parent.select(name);
    if (element.empty()) element = parent.append(name);
    return element;
};
dc.events = {
    current: null
};

dc.events.trigger = function(closure, delay) {
    if (!delay){
        closure();
        return;
    }

    dc.events.current = closure;

    setTimeout(function() {
        if (closure == dc.events.current)
            closure();
    }, delay);
};
dc.cumulative = {};

dc.cumulative.Base = function() {
    this._keyIndex = [];
    this._map = {};

    this.sanitizeKey = function(key) {
        key = key + "";
        return key;
    };

    this.clear = function() {
        this._keyIndex = [];
        this._map = {};
    };

    this.size = function() {
        return this._keyIndex.length;
    };

    this.getValueByKey = function(key) {
        key = this.sanitizeKey(key);
        var value = this._map[key];
        return value;
    };

    this.setValueByKey = function(key, value) {
        key = this.sanitizeKey(key);
        return this._map[key] = value;
    };

    this.indexOfKey = function(key) {
        key = this.sanitizeKey(key);
        return this._keyIndex.indexOf(key);
    };

    this.addToIndex = function(key) {
        key = this.sanitizeKey(key);
        this._keyIndex.push(key);
    };

    this.getKeyByIndex = function(index) {
        return this._keyIndex[index];
    };
};

dc.cumulative.Sum = function() {
    dc.cumulative.Base.apply(this, arguments);

    this.add = function(key, value) {
        if (value == null)
            value = 0;

        if (this.getValueByKey(key) == null) {
            this.addToIndex(key);
            this.setValueByKey(key, value);
        } else {
            this.setValueByKey(key, this.getValueByKey(key) + value);
        }
    };

    this.minus = function(key, value) {
        this.setValueByKey(key, this.getValueByKey(key) - value);
    };

    this.cumulativeSum = function(key) {
        var keyIndex = this.indexOfKey(key);
        if (keyIndex < 0) return 0;
        var cumulativeValue = 0;
        for (var i = 0; i <= keyIndex; ++i) {
            var k = this.getKeyByIndex(i);
            cumulativeValue += this.getValueByKey(k);
        }
        return cumulativeValue;
    };
};
dc.cumulative.Sum.prototype = new dc.cumulative.Base();

dc.cumulative.CountUnique = function() {
    dc.cumulative.Base.apply(this, arguments);

    function hashSize(hash) {
        var size = 0, key;
        for (key in hash) {
            if (hash.hasOwnProperty(key)) size++;
        }
        return size;
    }

    this.add = function(key, e) {
        if (this.getValueByKey(key) == null) {
            this.setValueByKey(key, {});
            this.addToIndex(key);
        }

        if (e != null) {
            if (this.getValueByKey(key)[e] == null)
                this.getValueByKey(key)[e] = 0;

            this.getValueByKey(key)[e] += 1;
        }
    };

    this.minus = function(key, e) {
        this.getValueByKey(key)[e] -= 1;
        if (this.getValueByKey(key)[e] <= 0)
            delete this.getValueByKey(key)[e];
    };

    this.count = function(key) {
        return hashSize(this.getValueByKey(key));
    };

    this.cumulativeCount = function(key) {
        var keyIndex = this.indexOfKey(key);
        if (keyIndex < 0) return 0;
        var cumulativeCount = 0;
        for (var i = 0; i <= keyIndex; ++i) {
            var k = this.getKeyByIndex(i);
            cumulativeCount += this.count(k);
        }
        return cumulativeCount;
    };
};
dc.cumulative.CountUnique.prototype = new dc.cumulative.Base();
dc.baseChart = function (_chart) {
    _chart.__dc_flag__ = true;

    var _dimension;
    var _group;

    var _anchor;
    var _root;
    var _svg;

    var _width = 200, _height = 200;

    var _keyAccessor = function (d) {
        return d.key;
    };
    var _valueAccessor = function (d) {
        return d.value;
    };

    var _label = function (d) {
        return d.key;
    };
    var _renderLabel = false;

    var _title = function (d) {
        return d.key + ": " + d.value;
    };
    var _renderTitle = false;

    var _transitionDuration = 750;

    var _filterPrinter = dc.printers.filter;

    var _renderlets = [];

    var _chartGroup = dc.constants.DEFAULT_CHART_GROUP;

    var NULL_LISTENER = function (chart) {
    };
    var _listeners = {
        preRender: NULL_LISTENER,
        postRender: NULL_LISTENER,
        preRedraw: NULL_LISTENER,
        postRedraw: NULL_LISTENER,
        filtered: NULL_LISTENER
    };

    _chart.width = function (w) {
        if (!arguments.length) return _width;
        _width = w;
        return _chart;
    };

    _chart.height = function (h) {
        if (!arguments.length) return _height;
        _height = h;
        return _chart;
    };

    _chart.dimension = function (d) {
        if (!arguments.length) return _dimension;
        _dimension = d;
        _chart.expireCache();
        return _chart;
    };

    _chart.group = function (g) {
        if (!arguments.length) return _group;
        _group = g;
        _chart.expireCache();
        return _chart;
    };

    _chart.orderedGroup = function () {
        return _group.order(function (p) {
            return p.key;
        });
    };

    _chart.filterAll = function () {
        return _chart.filter(null);
    };

    _chart.dataSet = function () {
        return _dimension != undefined && _group != undefined;
    };

    _chart.select = function (s) {
        return _root.select(s);
    };

    _chart.selectAll = function (s) {
        return _root.selectAll(s);
    };

    _chart.anchor = function (a, chartGroup) {
        if (!arguments.length) return _anchor;
        if (dc.instanceOfChart(a)) {
            _anchor = a.anchor();
            _root = a.root();
        } else {
            _anchor = a;
            _root = d3.select(_anchor);
            _root.classed(dc.constants.CHART_CLASS, true);
            dc.registerChart(_chart, chartGroup);
        }
        _chartGroup = chartGroup;
        return _chart;
    };

    _chart.root = function (r) {
        if (!arguments.length) return _root;
        _root = r;
        return _chart;
    };

    _chart.svg = function (_) {
        if (!arguments.length) return _svg;
        _svg = _;
        return _chart;
    };

    _chart.resetSvg = function () {
        _chart.select("svg").remove();
        return _chart.generateSvg();
    };

    _chart.generateSvg = function () {
        _svg = _chart.root().append("svg")
            .attr("width", _chart.width())
            .attr("height", _chart.height());
        return _svg;
    };

    _chart.filterPrinter = function (_) {
        if (!arguments.length) return _filterPrinter;
        _filterPrinter = _;
        return _chart;
    };

    _chart.turnOnControls = function () {
        _chart.selectAll(".reset").style("display", null);
        _chart.selectAll(".filter").text(_filterPrinter(_chart.filter())).style("display", null);
        return _chart;
    };

    _chart.turnOffControls = function () {
        _chart.selectAll(".reset").style("display", "none");
        _chart.selectAll(".filter").style("display", "none").text(_chart.filter());
        return _chart;
    };

    _chart.transitionDuration = function (d) {
        if (!arguments.length) return _transitionDuration;
        _transitionDuration = d;
        return _chart;
    };

    _chart.render = function () {
        _listeners.preRender(_chart);

        if (_dimension == null)
            throw new dc.errors.InvalidStateException("Mandatory attribute chart.dimension is missing on chart["
                + _chart.anchor() + "]");

        if (_group == null)
            throw new dc.errors.InvalidStateException("Mandatory attribute chart.group is missing on chart["
                + _chart.anchor() + "]");

        var result = _chart.doRender();


        if (_chart.transitionDuration() > 0) {
            setTimeout(function () {
                _chart.invokeRenderlet(_chart);
                _listeners.postRender(_chart);
            }, _chart.transitionDuration());
        } else {
            _chart.invokeRenderlet(_chart);
            _listeners.postRender(_chart);
        }

        return result;
    };

    _chart.redraw = function () {
        _listeners.preRedraw(_chart);

        var result = _chart.doRedraw();

        _chart.invokeRenderlet(_chart);

        _listeners.postRedraw(_chart);

        return result;
    };

    _chart.invokeFilteredListener = function (chart, f) {
        if (f !== undefined) _listeners.filtered(_chart, f);
    };

    // abstract function stub
    _chart.filter = function (f) {
        // do nothing in base, should be overridden by sub-function
        _chart.invokeFilteredListener(_chart, f);
        return _chart;
    };

    _chart.doRender = function () {
        // do nothing in base, should be overridden by sub-function
        return _chart;
    };

    _chart.doRedraw = function () {
        // do nothing in base, should be overridden by sub-function
        return _chart;
    };

    _chart.keyAccessor = function (_) {
        if (!arguments.length) return _keyAccessor;
        _keyAccessor = _;
        return _chart;
    };

    _chart.valueAccessor = function (_) {
        if (!arguments.length) return _valueAccessor;
        _valueAccessor = _;
        return _chart;
    };

    _chart.label = function (_) {
        if (!arguments.length) return _label;
        _label = _;
        _renderLabel = true;
        return _chart;
    };

    _chart.renderLabel = function (_) {
        if (!arguments.length) return _renderLabel;
        _renderLabel = _;
        return _chart;
    };

    _chart.title = function (_) {
        if (!arguments.length) return _title;
        _title = _;
        _renderTitle = true;
        return _chart;
    };

    _chart.renderTitle = function (_) {
        if (!arguments.length) return _renderTitle;
        _renderTitle = _;
        return _chart;
    };

    _chart.renderlet = function (_) {
        _renderlets.push(_);
        return _chart;
    };

    _chart.invokeRenderlet = function (chart) {
        for (var i = 0; i < _renderlets.length; ++i) {
            _renderlets[i](chart);
        }
    };

    _chart.chartGroup = function (_) {
        if (!arguments.length) return _chartGroup;
        _chartGroup = _;
        return _chart;
    };

    _chart.on = function (event, listener) {
        _listeners[event] = listener;
        return _chart;
    };

    _chart.expireCache = function(){
         // do nothing in base, should be overridden by sub-function
        return _chart;
    };

    return _chart;
};
dc.marginable = function (_chart) {
    var _margin = {top: 10, right: 50, bottom: 30, left: 30};

    _chart.margins = function (m) {
        if (!arguments.length) return _margin;
        _margin = m;
        return _chart;
    };

    _chart.effectiveWidth = function () {
        return _chart.width() - _chart.margins().left - _chart.margins().right;
    };

    _chart.effectiveHeight = function () {
        return _chart.height() - _chart.margins().top - _chart.margins().bottom;
    };

    return _chart;
};dc.coordinateGridChart = function (_chart) {
    var DEFAULT_Y_AXIS_TICKS = 5;
    var GRID_LINE_CLASS = "grid-line";
    var HORIZONTAL_CLASS = "horizontal";
    var VERTICAL_CLASS = "vertical";

    _chart = dc.marginable(dc.baseChart(_chart));

    var _parent;
    var _g;
    var _chartBodyG;

    var _x;
    var _xOriginalDomain;
    var _xAxis = d3.svg.axis();
    var _xUnits = dc.units.integers;
    var _xAxisPadding = 0;
    var _xElasticity = false;

    var _y;
    var _yAxis = d3.svg.axis();
    var _yAxisPadding = 0;
    var _yElasticity = false;

    var _filter;
    var _brush = d3.svg.brush();
    var _brushOn = true;
    var _round;

    var _renderHorizontalGridLine = false;
    var _renderVerticalGridLine = false;

    var _refocused = false;
    var _unitCount;

    _chart.generateG = function (parent) {
        if (parent == null)
            _parent = _chart.svg();
        else
            _parent = parent;

        _g = _parent.append("g");

        _chartBodyG = _g.append("g").attr("class", "chartBody")
            .attr("clip-path", "url(#" + getClipPathId() + ")");

        return _g;
    };

    _chart.g = function (_) {
        if (!arguments.length) return _g;
        _g = _;
        return _chart;
    };

    _chart.chartBodyG = function (_) {
        if (!arguments.length) return _chartBodyG;
        _chartBodyG = _;
        return _chart;
    };

    _chart.x = function (_) {
        if (!arguments.length) return _x;
        _x = _;
        _xOriginalDomain = _x.domain();
        return _chart;
    };

    _chart.xOriginalDomain = function () {
        return _xOriginalDomain;
    };

    _chart.xUnits = function (_) {
        if (!arguments.length) return _xUnits;
        _xUnits = _;
        return _chart;
    };

    _chart.xAxis = function (_) {
        if (!arguments.length) return _xAxis;
        _xAxis = _;
        return _chart;
    };

    _chart.elasticX = function (_) {
        if (!arguments.length) return _xElasticity;
        _xElasticity = _;
        return _chart;
    };

    _chart.xAxisPadding = function (_) {
        if (!arguments.length) return _xAxisPadding;
        _xAxisPadding = _;
        return _chart;
    };

    _chart.xUnitCount = function () {
        if (_unitCount == null || _chart.refocused()) {
            var units = _chart.xUnits()(_chart.x().domain()[0], _chart.x().domain()[1], _chart.x().domain());

            if (units instanceof Array)
                _unitCount = units.length;
            else
                _unitCount = units;
        }

        return _unitCount;
    };

    _chart.isOrdinal = function () {
        return _chart.xUnits() === dc.units.ordinal;
    };

    _chart.prepareOrdinalXAxis = function (count) {
        if (!count)
            count = _chart.xUnitCount();
        var range = [];
        var currentPosition = 0;
        var increment = _chart.xAxisLength() / count;
        for (var i = 0; i < count; i++) {
            range[i] = currentPosition;
            currentPosition += increment;
        }
        _x.range(range);
    };

    function prepareXAxis(g) {
        if (_chart.elasticX() && !_chart.isOrdinal()) {
            _x.domain([_chart.xAxisMin(), _chart.xAxisMax()]);
        }

        if (_chart.isOrdinal()) {
            _chart.prepareOrdinalXAxis();
        } else {
            _x.range([0, _chart.xAxisLength()]);
        }

        _xAxis = _xAxis.scale(_chart.x()).orient("bottom");

        renderVerticalGridLines(g);
    }

    _chart.renderXAxis = function (g) {
        var axisXG = g.selectAll("g.x");

        if (axisXG.empty())
            axisXG = g.append("g")
                .attr("class", "axis x")
                .attr("transform", "translate(" + _chart.margins().left + "," + _chart.xAxisY() + ")");

        dc.transition(axisXG, _chart.transitionDuration())
            .call(_xAxis);
    };

    function renderVerticalGridLines(g) {
        if (_renderVerticalGridLine) {
            var gridLineG = g.selectAll("g." + VERTICAL_CLASS);

            if (gridLineG.empty())
                gridLineG = g.insert("g", ":first-child")
                    .attr("class", GRID_LINE_CLASS + " " + VERTICAL_CLASS)
                    .attr("transform", "translate(" + _chart.yAxisX() + "," + _chart.margins().top + ")");

            var ticks = _xAxis.tickValues() ? _xAxis.tickValues() : _x.ticks(_xAxis.ticks()[0]);

            var lines = gridLineG.selectAll("line")
                .data(ticks);

            // enter
            var linesGEnter = lines.enter()
                .append("line")
                .attr("x1", function (d) {
                    return _x(d);
                })
                .attr("y1", _chart.xAxisY() - _chart.margins().top)
                .attr("x2", function (d) {
                    return _x(d);
                })
                .attr("y2", 0)
                .attr("opacity", 0);
            dc.transition(linesGEnter, _chart.transitionDuration())
                .attr("opacity", 1);

            // update
            dc.transition(lines, _chart.transitionDuration())
                .attr("x1", function (d) {
                    return _x(d);
                })
                .attr("y1", _chart.xAxisY() - _chart.margins().top)
                .attr("x2", function (d) {
                    return _x(d);
                })
                .attr("y2", 0);

            // exit
            lines.exit().remove();
        }
    }

    _chart.xAxisY = function () {
        return (_chart.height() - _chart.margins().bottom);
    };

    _chart.xAxisLength = function () {
        return _chart.effectiveWidth();
    };

    function prepareYAxis(g) {
        if (_y == null || _chart.elasticY()) {
            _y = d3.scale.linear();
            _y.domain([_chart.yAxisMin(), _chart.yAxisMax()]).rangeRound([_chart.yAxisHeight(), 0]);
        }

        _y.range([_chart.yAxisHeight(), 0]);
        _yAxis = _yAxis.scale(_y).orient("left").ticks(DEFAULT_Y_AXIS_TICKS);

        renderHorizontalGridLines(g);
    }

    _chart.renderYAxis = function (g) {
        var axisYG = g.selectAll("g.y");
        if (axisYG.empty())
            axisYG = g.append("g")
                .attr("class", "axis y")
                .attr("transform", "translate(" + _chart.yAxisX() + "," + _chart.margins().top + ")");

        dc.transition(axisYG, _chart.transitionDuration())
            .call(_yAxis);
    };

    function renderHorizontalGridLines(g) {
        if (_renderHorizontalGridLine) {
            var gridLineG = g.selectAll("g." + HORIZONTAL_CLASS);

            var ticks = _yAxis.tickValues() ? _yAxis.tickValues() : _y.ticks(_yAxis.ticks()[0]);

            if (gridLineG.empty())
                gridLineG = g.insert("g", ":first-child")
                    .attr("class", GRID_LINE_CLASS + " " + HORIZONTAL_CLASS)
                    .attr("transform", "translate(" + _chart.yAxisX() + "," + _chart.margins().top + ")");

            var lines = gridLineG.selectAll("line")
                .data(ticks);

            // enter
            var linesGEnter = lines.enter()
                .append("line")
                .attr("x1", 1)
                .attr("y1", function (d) {
                    return _y(d);
                })
                .attr("x2", _chart.xAxisLength())
                .attr("y2", function (d) {
                    return _y(d);
                })
                .attr("opacity", 0);
            dc.transition(linesGEnter, _chart.transitionDuration())
                .attr("opacity", 1);

            // update
            dc.transition(lines, _chart.transitionDuration())
                .attr("x1", 1)
                .attr("y1", function (d) {
                    return _y(d);
                })
                .attr("x2", _chart.xAxisLength())
                .attr("y2", function (d) {
                    return _y(d);
                });

            // exit
            lines.exit().remove();
        }
    }

    _chart.yAxisX = function () {
        return _chart.margins().left;
    };

    _chart.y = function (_) {
        if (!arguments.length) return _y;
        _y = _;
        return _chart;
    };

    _chart.yAxis = function (y) {
        if (!arguments.length) return _yAxis;
        _yAxis = y;
        return _chart;
    };

    _chart.elasticY = function (_) {
        if (!arguments.length) return _yElasticity;
        _yElasticity = _;
        return _chart;
    };

    _chart.renderHorizontalGridLines = function (_) {
        if (!arguments.length) return _renderHorizontalGridLine;
        _renderHorizontalGridLine = _;
        return _chart;
    };

    _chart.renderVerticalGridLines = function (_) {
        if (!arguments.length) return _renderVerticalGridLine;
        _renderVerticalGridLine = _;
        return _chart;
    };

    _chart.xAxisMin = function () {
        var min = d3.min(_chart.group().all(), function (e) {
            return _chart.keyAccessor()(e);
        });
        return dc.utils.subtract(min, _xAxisPadding);
    };

    _chart.xAxisMax = function () {
        var max = d3.max(_chart.group().all(), function (e) {
            return _chart.keyAccessor()(e);
        });
        return dc.utils.add(max, _xAxisPadding);
    };

    _chart.yAxisMin = function () {
        var min = d3.min(_chart.group().all(), function (e) {
            return _chart.valueAccessor()(e);
        });
        min = dc.utils.subtract(min, _yAxisPadding);
        return min;
    };

    _chart.yAxisMax = function () {
        var max = d3.max(_chart.group().all(), function (e) {
            return _chart.valueAccessor()(e);
        });
        max = dc.utils.add(max, _yAxisPadding);
        return max;
    };

    _chart.yAxisPadding = function (_) {
        if (!arguments.length) return _yAxisPadding;
        _yAxisPadding = _;
        return _chart;
    };

    _chart.yAxisHeight = function () {
        return _chart.effectiveHeight();
    };

    _chart.round = function (_) {
        if (!arguments.length) return _round;
        _round = _;
        return _chart;
    };

    _chart.filter = function (_) {
        if (!arguments.length) return _filter;

        if (_) {
            _filter = _;
            _chart.brush().extent(_);
            _chart.dimension().filter(_);
            _chart.turnOnControls();
        } else {
            _filter = null;
            _chart.brush().clear();
            _chart.dimension().filterAll();
            _chart.turnOffControls();
        }

        _chart.invokeFilteredListener(_chart, _);

        return _chart;
    };

    _chart.brush = function (_) {
        if (!arguments.length) return _brush;
        _brush = _;
        return _chart;
    };

    function brushHeight() {
        return _chart.xAxisY() - _chart.margins().top;
    }

    _chart.renderBrush = function (g) {
        if (_chart.isOrdinal())
            _brushOn = false;

        if (_brushOn) {
            _brush.on("brushstart", brushStart)
                .on("brush", brushing)
                .on("brushend", brushEnd);

            var gBrush = g.append("g")
                .attr("class", "brush")
                .attr("transform", "translate(" + _chart.margins().left + "," + _chart.margins().top + ")")
                .call(_brush.x(_chart.x()));
            gBrush.selectAll("rect").attr("height", brushHeight());
            gBrush.selectAll(".resize").append("path").attr("d", _chart.resizeHandlePath);

            if (_filter) {
                _chart.redrawBrush(g);
            }
        }
    };

    function brushStart(p) {
    }

    _chart.extendBrush = function () {
        var extent = _brush.extent();
        if (_chart.round()) {
            extent[0] = extent.map(_chart.round())[0];
            extent[1] = extent.map(_chart.round())[1];

            _g.select(".brush")
                .call(_brush.extent(extent));
        }
        return extent;
    };

    _chart.brushIsEmpty = function (extent) {
        return _brush.empty() || !extent || extent[1] <= extent[0];
    };

    function brushing(p) {
        var extent = _chart.extendBrush();

        _chart.redrawBrush(_g);

        if (_chart.brushIsEmpty(extent)) {
            dc.events.trigger(function () {
                _chart.filter(null);
                dc.redrawAll(_chart.chartGroup());
            });
        } else {
            dc.events.trigger(function () {
                _chart.filter([extent[0], extent[1]]);
                dc.redrawAll(_chart.chartGroup());
            }, dc.constants.EVENT_DELAY);
        }
    }

    function brushEnd(p) {
    }

    _chart.redrawBrush = function (g) {
        if (_brushOn) {
            if (_chart.filter() && _chart.brush().empty())
                _chart.brush().extent(_chart.filter());

            var gBrush = g.select("g.brush");
            gBrush.call(_chart.brush().x(_chart.x()));
            gBrush.selectAll("rect").attr("height", brushHeight());
        }

        _chart.fadeDeselectedArea();
    };

    _chart.fadeDeselectedArea = function () {
        // do nothing, sub-chart should override this function
    };

    // borrowed from Crossfilter example
    _chart.resizeHandlePath = function (d) {
        var e = +(d == "e"), x = e ? 1 : -1, y = brushHeight() / 3;
        return "M" + (.5 * x) + "," + y
            + "A6,6 0 0 " + e + " " + (6.5 * x) + "," + (y + 6)
            + "V" + (2 * y - 6)
            + "A6,6 0 0 " + e + " " + (.5 * x) + "," + (2 * y)
            + "Z"
            + "M" + (2.5 * x) + "," + (y + 8)
            + "V" + (2 * y - 8)
            + "M" + (4.5 * x) + "," + (y + 8)
            + "V" + (2 * y - 8);
    };

    function getClipPathId() {
        return _chart.anchor().replace('#', '') + "-clip";
    }

    function generateClipPath() {
        var defs = dc.utils.appendOrSelect(_parent, "defs");

        var chartBodyClip = dc.utils.appendOrSelect(defs, "clipPath").attr("id", getClipPathId());

        dc.utils.appendOrSelect(chartBodyClip, "rect")
            .attr("x", _chart.margins().left)
            .attr("y", _chart.margins().top)
            .attr("width", _chart.xAxisLength())
            .attr("height", _chart.yAxisHeight());
    }

    _chart.doRender = function () {
        if (_x == null)
            throw new dc.errors.InvalidStateException("Mandatory attribute chart.x is missing on chart["
                + _chart.anchor() + "]");

        _chart.resetSvg();

        if (_chart.dataSet()) {
            _chart.generateG();

            generateClipPath();
            prepareXAxis(_chart.g());
            prepareYAxis(_chart.g());

            _chart.plotData();

            _chart.renderXAxis(_chart.g());
            _chart.renderYAxis(_chart.g());

            _chart.renderBrush(_chart.g());
        }

        return _chart;
    };

    _chart.doRedraw = function () {
        prepareXAxis(_chart.g());
        prepareYAxis(_chart.g());

        _chart.plotData();

        if (_chart.elasticY())
            _chart.renderYAxis(_chart.g());

        if (_chart.elasticX() || _refocused)
            _chart.renderXAxis(_chart.g());

        _chart.redrawBrush(_chart.g());

        return _chart;
    };

    _chart.subRender = function () {
        if (_chart.dataSet()) {
            _chart.plotData();
        }

        return _chart;
    };

    _chart.brushOn = function (_) {
        if (!arguments.length) return _brushOn;
        _brushOn = _;
        return _chart;
    };

    _chart.getDataWithinXDomain = function (group) {
        var data = [];

        if (_chart.isOrdinal()) {
            data = group.all();
        } else {
            group.all().forEach(function (d) {
                var key = _chart.keyAccessor()(d);
                if (key >= _chart.x().domain()[0] && key <= _chart.x().domain()[1])
                    data.push(d);
            });
        }

        return data;
    };

    function hasRangeSelected(range) {
        return range != null && range != undefined && range instanceof Array && range.length > 1;
    }

    _chart.focus = function (range) {
        _refocused = true;

        if (hasRangeSelected(range)) {
            _chart.x().domain(range);
        } else {
            _chart.x().domain(_chart.xOriginalDomain());
        }

        _chart.redraw();

        if (!hasRangeSelected(range))
            _refocused = false;
    };

    _chart.refocused = function () {
        return _refocused;
    };

    return _chart;
};
dc.colorChart = function(_chart) {
    var _colors = d3.scale.category20c();

    var _colorDomain = [0, _colors.range().length];

    var _colorCalculator = function(value) {
        var minValue = _colorDomain[0];
        var maxValue = _colorDomain[1];

        if (isNaN(value)) value = 0;
        if(maxValue == null) return _colors(value);

        var colorsLength = _chart.colors().range().length;
        var denominator = (maxValue - minValue) / colorsLength;
        var colorValue = Math.abs(Math.min(colorsLength - 1, Math.round((value - minValue) / denominator)));
        return _chart.colors()(colorValue);
    };

    var _colorAccessor = function(d, i){return i;};

    _chart.colors = function(_) {
        if (!arguments.length) return _colors;

        if (_ instanceof Array) {
            _colors = d3.scale.ordinal().range(_);
            var domain = [];
            for(var i = 0; i < _.length; ++i){
                domain.push(i);
            }
            _colors.domain(domain);
        } else {
            _colors = _;
        }

        _colorDomain = [0, _colors.range().length];

        return _chart;
    };

    _chart.colorCalculator = function(_){
        if(!arguments.length) return _colorCalculator;
        _colorCalculator = _;
        return _chart;
    };

    _chart.getColor = function(d, i){
        return _colorCalculator(_colorAccessor(d, i));
    };

    _chart.colorAccessor = function(_){
        if(!arguments.length) return _colorAccessor;
        _colorAccessor = _;
        return _chart;
    };

    _chart.colorDomain = function(_){
        if(!arguments.length) return _colorDomain;
        _colorDomain = _;
        return _chart;
    };

    return _chart;
};
dc.singleSelectionChart = function(_chart) {
    var _filter;
    var _filterHandler = function(dimension, filter){
        dimension.filter(filter);
        return filter;
    };

    _chart.hasFilter = function() {
        return _filter != null;
    };

    _chart.filter = function(_) {
        if (!arguments.length) return _filter;

        _filter = _;

        if (_chart.dataSet() && _chart.dimension().filter != undefined){
            var f = _filterHandler(_chart.dimension(), _filter);
            _filter = f?f:_filter;
        }

        if (_) {
            _chart.turnOnControls();
        } else {
            _chart.turnOffControls();
        }

        _chart.invokeFilteredListener(_chart, _);

        return _chart;
    };

    _chart.highlightSelected = function(e) {
        d3.select(e).classed(dc.constants.SELECTED_CLASS, true);
        d3.select(e).classed(dc.constants.DESELECTED_CLASS, false);
    };

    _chart.fadeDeselected = function(e) {
        d3.select(e).classed(dc.constants.SELECTED_CLASS, false);
        d3.select(e).classed(dc.constants.DESELECTED_CLASS, true);
    };

    _chart.resetHighlight = function(e) {
        d3.select(e).classed(dc.constants.SELECTED_CLASS, false);
        d3.select(e).classed(dc.constants.DESELECTED_CLASS, false);
    };

    _chart.onClick = function(d) {
        var toFilter = _chart.keyAccessor()(d);
        dc.events.trigger(function() {
            _chart.filterTo(toFilter == _chart.filter() ? null : toFilter);
        });
    };

    _chart.filterTo = function(toFilter) {
        _chart.filter(toFilter);
        dc.redrawAll(_chart.chartGroup());
    };

    _chart.filterHandler = function(_){
        if(!arguments.length) return _filterHandler;
        _filterHandler = _;
        return _chart;
    };

    return _chart;
};
dc.stackableChart = function (_chart) {
    var MIN_DATA_POINT_HEIGHT = 0;

    var _groupStack = new dc.utils.GroupStack();
    var _allGroups;
    var _allValueAccessors;
    var _allKeyAccessors;

    _chart.stack = function (group, retriever) {
        _groupStack.setDefaultAccessor(_chart.valueAccessor());
        _groupStack.addGroup(group, retriever);

        _chart.expireCache();

        return _chart;
    };

    _chart.expireCache = function(){
        _allGroups = null;
        _allValueAccessors = null;
        _allKeyAccessors = null;
        return _chart;
    };

    _chart.allGroups = function () {
        if (_allGroups == null) {
            _allGroups = [];

            _allGroups.push(_chart.group());

            for (var i = 0; i < _groupStack.size(); ++i)
                _allGroups.push(_groupStack.getGroupByIndex(i));
        }

        return _allGroups;
    };

    _chart.allValueAccessors = function () {
        if (_allValueAccessors == null) {
            _allValueAccessors = [];

            _allValueAccessors.push(_chart.valueAccessor());

            for (var i = 0; i < _groupStack.size(); ++i)
                _allValueAccessors.push(_groupStack.getAccessorByIndex(i));
        }

        return _allValueAccessors;
    };

    _chart.getValueAccessorByIndex = function (groupIndex) {
        return _chart.allValueAccessors()[groupIndex];
    };

    _chart.yAxisMin = function () {
        var min = 0;
        var allGroups = _chart.allGroups();

        for (var groupIndex = 0; groupIndex < allGroups.length; ++groupIndex) {
            var group = allGroups[groupIndex];
            var m = dc.utils.groupMin(group, _chart.getValueAccessorByIndex(groupIndex));
            if (m < min) min = m;
        }

        if (min < 0) {
            min = 0;
            for (var groupIndex = 0; groupIndex < allGroups.length; ++groupIndex) {
                var group = allGroups[groupIndex];
                min += dc.utils.groupMin(group, _chart.getValueAccessorByIndex(groupIndex));
            }
        }

        min = dc.utils.subtract(min, _chart.yAxisPadding());

        return min;
    };

    _chart.yAxisMax = function () {
        var max = 0;
        var allGroups = _chart.allGroups();

        for (var groupIndex = 0; groupIndex < allGroups.length; ++groupIndex) {
            var group = allGroups[groupIndex];
            max += dc.utils.groupMax(group, _chart.getValueAccessorByIndex(groupIndex));
        }

        max = dc.utils.add(max, _chart.yAxisPadding());

        return max;
    };

    _chart.allKeyAccessors = function () {
        if (_allKeyAccessors == null) {
            _allKeyAccessors = [];

            _allKeyAccessors.push(_chart.keyAccessor());

            for (var i = 0; i < _groupStack.size(); ++i)
                _allKeyAccessors.push(_chart.keyAccessor());
        }

        return _allKeyAccessors;
    };

    _chart.getKeyAccessorByIndex = function (groupIndex) {
        return _chart.allKeyAccessors()[groupIndex];
    };

    _chart.xAxisMin = function () {
        var min = null;
        var allGroups = _chart.allGroups();

        for (var groupIndex = 0; groupIndex < allGroups.length; ++groupIndex) {
            var group = allGroups[groupIndex];
            var m = dc.utils.groupMin(group, _chart.getKeyAccessorByIndex(groupIndex));
            if (min == null || min > m) min = m;
        }

        return dc.utils.subtract(min, _chart.xAxisPadding());
    };

    _chart.xAxisMax = function () {
        var max = null;
        var allGroups = _chart.allGroups();

        for (var groupIndex = 0; groupIndex < allGroups.length; ++groupIndex) {
            var group = allGroups[groupIndex];
            var m = dc.utils.groupMax(group, _chart.getKeyAccessorByIndex(groupIndex));
            if (max == null || max < m) max = m;
        }

        return dc.utils.add(max, _chart.xAxisPadding());
    };

    _chart.baseLineY = function () {
        return _chart.y()(0);
    }

    _chart.dataPointBaseline = function () {
        return _chart.margins().top + _chart.baseLineY();
    };

    function getValueFromData(groupIndex, d) {
        return _chart.getValueAccessorByIndex(groupIndex)(d);
    }

    _chart.dataPointHeight = function (d, groupIndex) {
        var value = getValueFromData(groupIndex, d);
        var yPosition = _chart.y()(value);
        var zeroPosition = _chart.baseLineY();
        var h = 0;

        if (value > 0)
            h = zeroPosition - yPosition;
        else
            h = yPosition - zeroPosition;

        if (isNaN(h) || h < MIN_DATA_POINT_HEIGHT)
            h = MIN_DATA_POINT_HEIGHT;

        return h;
    };

    function calculateDataPointMatrix(data, groupIndex) {
        for (var dataIndex = 0; dataIndex < data.length; ++dataIndex) {
            var d = data[dataIndex];
            var value = getValueFromData(groupIndex, d);
            if (groupIndex == 0) {
                if (value > 0)
                    _groupStack.setDataPoint(groupIndex, dataIndex, _chart.dataPointBaseline() - _chart.dataPointHeight(d, groupIndex));
                else
                    _groupStack.setDataPoint(groupIndex, dataIndex, _chart.dataPointBaseline());
            } else {
                if (value > 0)
                    _groupStack.setDataPoint(groupIndex, dataIndex, _groupStack.getDataPoint(groupIndex - 1, dataIndex) - _chart.dataPointHeight(d, groupIndex))
                else if (value < 0)
                    _groupStack.setDataPoint(groupIndex, dataIndex, _groupStack.getDataPoint(groupIndex - 1, dataIndex) + _chart.dataPointHeight(d, groupIndex - 1))
                else // value == 0
                    _groupStack.setDataPoint(groupIndex, dataIndex, _groupStack.getDataPoint(groupIndex - 1, dataIndex))
            }
        }
    }

    _chart.calculateDataPointMatrixForAll = function (groups) {
        for (var groupIndex = 0; groupIndex < groups.length; ++groupIndex) {
            var group = groups[groupIndex];
            var data = group.all();

            calculateDataPointMatrix(data, groupIndex);
        }
    };

    _chart.calculateDataPointMatrixWithinXDomain = function (groups) {
        for (var groupIndex = 0; groupIndex < groups.length; ++groupIndex) {
            var group = groups[groupIndex];
            var data = _chart.getDataWithinXDomain(group);

            calculateDataPointMatrix(data, groupIndex);
        }
    };

    _chart.getChartStack = function () {
        return _groupStack;
    };

    dc.override(_chart, "valueAccessor", function (_) {
        if (!arguments.length) return _chart._valueAccessor();
        _chart.expireCache();
        return _chart._valueAccessor(_);
    });

    dc.override(_chart, "keyAccessor", function (_) {
        if (!arguments.length) return _chart._keyAccessor();
        _chart.expireCache();
        return _chart._keyAccessor(_);
    });

    return _chart;
};
dc.abstractBubbleChart = function (_chart) {
    var _maxBubbleRelativeSize = 0.3;
    var _minRadiusWithLabel = 10;

    _chart.BUBBLE_NODE_CLASS = "node";
    _chart.BUBBLE_CLASS = "bubble";
    _chart.MIN_RADIUS = 10;

    _chart = dc.singleSelectionChart(dc.colorChart(_chart));

    _chart.renderLabel(true);
    _chart.renderTitle(false);

    var _r = d3.scale.linear().domain([0, 100]);

    var _rValueAccessor = function (d) {
        return d.r;
    };

    _chart.r = function (_) {
        if (!arguments.length) return _r;
        _r = _;
        return _chart;
    };

    _chart.radiusValueAccessor = function (_) {
        if (!arguments.length) return _rValueAccessor;
        _rValueAccessor = _;
        return _chart;
    };

    _chart.rMin = function () {
        var min = d3.min(_chart.group().all(), function (e) {
            return _chart.radiusValueAccessor()(e);
        });
        return min;
    };

    _chart.rMax = function () {
        var max = d3.max(_chart.group().all(), function (e) {
            return _chart.radiusValueAccessor()(e);
        });
        return max;
    };

    _chart.bubbleR = function (d) {
        var value = _chart.radiusValueAccessor()(d);
        var r = _chart.r()(value);
        if (isNaN(r) || value <= 0)
            r = 0;
        return r;
    };

    var labelFunction = function (d) {
        return _chart.label()(d);
    };

    var labelOpacity = function (d) {
        return (_chart.bubbleR(d) > _minRadiusWithLabel) ? 1 : 0;
    };

    _chart.doRenderLabel = function (bubbleGEnter) {
        if (_chart.renderLabel()) {
            var label = bubbleGEnter.select("text");

            if (label.empty()) {
                label = bubbleGEnter.append("text")
                    .attr("text-anchor", "middle")
                    .attr("dy", ".3em")
                    .on("click", _chart.onClick);
            }

            label
                .attr("opacity", 0)
                .text(labelFunction);
            dc.transition(label, _chart.transitionDuration())
                .attr("opacity", labelOpacity);
        }
    };

    _chart.doUpdateLabels = function (bubbleGEnter) {
        if (_chart.renderLabel()) {
            var labels = bubbleGEnter.selectAll("text")
                .text(labelFunction);
            dc.transition(labels, _chart.transitionDuration())
                .attr("opacity", labelOpacity);
        }
    };

    var titleFunction = function (d) {
        return _chart.title()(d);
    };

    _chart.doRenderTitles = function (g) {
        if (_chart.renderTitle()) {
            var title = g.select("title");

            if (title.empty())
                g.append("title").text(titleFunction);
        }
    };

    _chart.doUpdateTitles = function (g) {
        if (_chart.renderTitle()) {
            g.selectAll("title").text(titleFunction);
        }
    };

    _chart.minRadiusWithLabel = function (_) {
        if (!arguments.length) return _minRadiusWithLabel;
        _minRadiusWithLabel = _;
        return _chart;
    };

    _chart.maxBubbleRelativeSize = function (_) {
        if (!arguments.length) return _maxBubbleRelativeSize;
        _maxBubbleRelativeSize = _;
        return _chart;
    };

    _chart.initBubbleColor = function (d, i) {
        this[dc.constants.NODE_INDEX_NAME] = i;
        return _chart.getColor(d, i);
    };

    _chart.updateBubbleColor = function (d, i) {
        // a work around to get correct node index since
        // d3 does not send i correctly here
        return _chart.getColor(d, this[dc.constants.NODE_INDEX_NAME]);
    };

    _chart.fadeDeselectedArea = function () {
        if (_chart.hasFilter()) {
            _chart.selectAll("g." + _chart.BUBBLE_NODE_CLASS).each(function (d) {
                if (_chart.isSelectedNode(d)) {
                    _chart.highlightSelected(this);
                } else {
                    _chart.fadeDeselected(this);
                }
            });
        } else {
            _chart.selectAll("g." + _chart.BUBBLE_NODE_CLASS).each(function (d) {
                _chart.resetHighlight(this);
            });
        }
    };

    _chart.isSelectedNode = function (d) {
        return _chart.filter() == d.key;
    };

    _chart.onClick = function (d) {
        var toFilter = d.key;
        if (toFilter == _chart.filter()) {
            dc.events.trigger(function () {
                _chart.filter(null);
                dc.redrawAll(_chart.chartGroup());
            });
        } else {
            dc.events.trigger(function () {
                _chart.filter(toFilter);
                dc.redrawAll(_chart.chartGroup());
            });
        }
    };

    return _chart;
};
dc.pieChart = function(parent, chartGroup) {
    var DEFAULT_MIN_ANGLE_FOR_LABEL = 0.5;

    var _sliceCssClass = "pie-slice";

    var _radius = 90, _innerRadius = 0;

    var _g;

    var _minAngleForLabel = DEFAULT_MIN_ANGLE_FOR_LABEL;

    var _chart = dc.singleSelectionChart(dc.colorChart(dc.baseChart({})));

    _chart.label(function(d) {
        return _chart.keyAccessor()(d.data);
    });

    _chart.renderLabel(true);

    _chart.title(function(d) {
        return _chart.keyAccessor()(d.data) + ": " + _chart.valueAccessor()(d.data);
    });

    _chart.transitionDuration(350);

    _chart.doRender = function() {
        _chart.resetSvg();

        _g = _chart.svg()
            .append("g")
            .attr("transform", "translate(" + _chart.cx() + "," + _chart.cy() + ")");

        drawChart();

        return _chart;
    };

    function drawChart() {
        if (_chart.dataSet()) {
            var pie = calculateDataPie();

            var arc = _chart.buildArcs();

            var pieData = pie(_chart.orderedGroup().top(Infinity));

            var slices = _g.selectAll("g." + _sliceCssClass)
                .data(pieData);

            createElements(slices, arc, pieData);

            updateElements(pieData, arc);

            removeElements(slices);

            highlightFilter();
        }
    }

    function createElements(slices, arc, pieData) {
        var slicesEnter = createSliceNodes(slices);

        createSlicePath(slicesEnter, arc);

        createTitles(slicesEnter);

        createLabels(pieData, arc);
    }

    function createSliceNodes(slices) {
        var slicesEnter = slices
            .enter()
            .append("g")
            .attr("class", function(d, i) {
                return _sliceCssClass + " _" + i;
            });
        return slicesEnter;
    }

    function createSlicePath(slicesEnter, arc) {
        var slicePath = slicesEnter.append("path")
            .attr("fill", function(d, i) {
                return _chart.getColor(d, i);
            })
            .on("click", onClick)
            .attr("d", function(d, i) {
                return safeArc(d, i, arc);
            });
        slicePath.transition()
            .duration(_chart.transitionDuration())
            .attrTween("d", tweenPie);
    }

    function createTitles(slicesEnter) {
        if (_chart.renderTitle()) {
            slicesEnter.append("title").text(function(d) {
                return _chart.title()(d);
            });
        }
    }

    function createLabels(pieData, arc) {
        if (_chart.renderLabel()) {
            var labels = _g.selectAll("text." + _sliceCssClass)
                .data(pieData);

            var labelsEnter = labels
                .enter()
                .append("text")
                .attr("class", function(d, i) {
                    return _sliceCssClass + " _" + i;
                })
                .on("click", onClick);
            dc.transition(labelsEnter, _chart.transitionDuration())
                .attr("transform", function(d) {
                    d.innerRadius = _chart.innerRadius();
                    d.outerRadius = _radius;
                    var centroid = arc.centroid(d);
                    if (isNaN(centroid[0]) || isNaN(centroid[1])) {
                        return "translate(0,0)";
                    } else {
                        return "translate(" + centroid + ")";
                    }
                })
                .attr("text-anchor", "middle")
                .text(function(d) {
                    var data = d.data;
                    if (sliceHasNoData(data) || sliceTooSmall(d))
                        return "";
                    return _chart.label()(d);
                });
        }
    }

    function updateElements(pieData, arc) {
        updateSlicePaths(pieData, arc);
        updateLabels(pieData, arc);
        updateTitles(pieData);
    }

    function updateSlicePaths(pieData, arc) {
        var slicePaths = _g.selectAll("g." + _sliceCssClass)
            .data(pieData)
            .select("path")
            .attr("d", function(d, i) {
                return safeArc(d, i, arc);
            });
        dc.transition(slicePaths, _chart.transitionDuration(),
            function(s) {
                s.attrTween("d", tweenPie);
            }).attr("fill", function(d, i) {
                return _chart.getColor(d, i);
            });
    }

    function updateLabels(pieData, arc) {
        if (_chart.renderLabel()) {
            var labels = _g.selectAll("text." + _sliceCssClass)
                .data(pieData);
            dc.transition(labels, _chart.transitionDuration())
                .attr("transform", function(d) {
                    d.innerRadius = _chart.innerRadius();
                    d.outerRadius = _radius;
                    var centroid = arc.centroid(d);
                    if (isNaN(centroid[0]) || isNaN(centroid[1])) {
                        return "translate(0,0)";
                    } else {
                        return "translate(" + centroid + ")";
                    }
                })
                .attr("text-anchor", "middle")
                .text(function(d) {
                    var data = d.data;
                    if (sliceHasNoData(data) || sliceTooSmall(d))
                        return "";
                    return _chart.label()(d);
                });
        }
    }

    function updateTitles(pieData) {
        if (_chart.renderTitle()) {
            _g.selectAll("g." + _sliceCssClass)
                .data(pieData)
                .select("title")
                .text(function(d) {
                    return _chart.title()(d);
                });
        }
    }

    function removeElements(slices) {
        slices.exit().remove();
    }

    function highlightFilter() {
        if (_chart.hasFilter()) {
            _chart.selectAll("g." + _sliceCssClass).each(function(d) {
                if (_chart.isSelectedSlice(d)) {
                    _chart.highlightSelected(this);
                } else {
                    _chart.fadeDeselected(this);
                }
            });
        } else {
            _chart.selectAll("g." + _sliceCssClass).each(function(d) {
                _chart.resetHighlight(this);
            });
        }
    }

    _chart.innerRadius = function(r) {
        if (!arguments.length) return _innerRadius;
        _innerRadius = r;
        return _chart;
    };

    _chart.radius = function(r) {
        if (!arguments.length) return _radius;
        _radius = r;
        return _chart;
    };

    _chart.cx = function() {
        return _chart.width() / 2;
    };

    _chart.cy = function() {
        return _chart.height() / 2;
    };

    _chart.buildArcs = function() {
        return d3.svg.arc().outerRadius(_radius).innerRadius(_innerRadius);
    };

    _chart.isSelectedSlice = function(d) {
        return _chart.filter() == _chart.keyAccessor()(d.data);
    };

    _chart.doRedraw = function() {
        drawChart();
        return _chart;
    };

    _chart.minAngleForLabel = function(_) {
        if (!arguments.length) return _minAngleForLabel;
        _minAngleForLabel = _;
        return _chart;
    };

    function calculateDataPie() {
        return d3.layout.pie().sort(null).value(function(d) {
            return _chart.valueAccessor()(d);
        });
    }

    function sliceTooSmall(d) {
        var angle = (d.endAngle - d.startAngle);
        return isNaN(angle) || angle < _minAngleForLabel;
    }

    function sliceHasNoData(data) {
        return _chart.valueAccessor()(data) == 0;
    }

    function tweenPie(b) {
        b.innerRadius = _chart.innerRadius();
        var current = this._current;
        if (isOffCanvas(current))
            current = {startAngle: 0, endAngle: 0};
        var i = d3.interpolate(current, b);
        this._current = i(0);
        return function(t) {
            return safeArc(i(t), 0, _chart.buildArcs());
        };
    }

    function isOffCanvas(current) {
        return current == null || isNaN(current.startAngle) || isNaN(current.endAngle);
    }

    function onClick(d) {
        _chart.onClick(d.data);
    }

    function safeArc(d, i, arc) {
        var path = arc(d, i);
        if(path.indexOf("NaN") >= 0)
            path = "M0,0";
        return path;
    }

    return _chart.anchor(parent, chartGroup);
};
dc.barChart = function (parent, chartGroup) {
    var MIN_BAR_WIDTH = 1;
    var DEFAULT_GAP_BETWEEN_BARS = 2;

    var _chart = dc.stackableChart(dc.coordinateGridChart(dc.singleSelectionChart({})));

    var _gap = DEFAULT_GAP_BETWEEN_BARS;
    var _centerBar = false;

    var _numberOfBars;
    var _barWidth;

    _chart.plotData = function () {
        var groups = _chart.allGroups();

        _chart.calculateDataPointMatrixWithinXDomain(groups);

        for (var groupIndex = 0; groupIndex < groups.length; ++groupIndex) {
            generateBarsPerGroup(groupIndex, groups[groupIndex]);
        }
    };

    function generateBarsPerGroup(groupIndex, group) {
        var bars = _chart.chartBodyG().selectAll("rect." + dc.constants.STACK_CLASS + groupIndex)
            .data(_chart.getDataWithinXDomain(group));

        addNewBars(bars, groupIndex);

        updateBars(bars, groupIndex);

        deleteBars(bars);
    }

    function addNewBars(bars, groupIndex) {
        var bars = bars.enter().append("rect");

        bars.attr("class", "bar " + dc.constants.STACK_CLASS + groupIndex)
            .attr("x", function (data, dataIndex) {
                return barX(this, data, groupIndex, dataIndex);
            })
            .attr("y", _chart.baseLineY())
            .attr("width", barWidth);

        if (_chart.isOrdinal())
            bars.on("click", _chart.onClick);

        if (_chart.renderTitle()) {
            bars.append("title").text(_chart.title());
        }

        dc.transition(bars, _chart.transitionDuration())
            .attr("y", function (data, dataIndex) {
                return barY(this, data, dataIndex);
            })
            .attr("height", function (data) {
                return _chart.dataPointHeight(data, getGroupIndexFromBar(this));
            });
    }

    function updateBars(bars, groupIndex) {
        if (_chart.renderTitle()) {
            bars.select("title").text(_chart.title());
        }

        dc.transition(bars, _chart.transitionDuration())
            .attr("x", function (data, dataIndex) {
                return barX(this, data, groupIndex, dataIndex);
            })
            .attr("y", function (data, dataIndex) {
                return barY(this, data, dataIndex);
            })
            .attr("height", function (data) {
                return _chart.dataPointHeight(data, getGroupIndexFromBar(this));
            })
            .attr("width", barWidth);
    }

    function deleteBars(bars) {
        dc.transition(bars.exit(), _chart.transitionDuration())
            .attr("y", _chart.xAxisY())
            .attr("height", 0);
    }

    function getNumberOfBars() {
        if (_numberOfBars == null || _chart.refocused()){
            _numberOfBars = _chart.xUnitCount();
        }
        return _numberOfBars;
    }

    function barWidth(d) {
        if (_barWidth == null || _chart.refocused()) {
            var numberOfBars = getNumberOfBars();
            var w = MIN_BAR_WIDTH;
            if (_chart.isOrdinal())
                w = Math.floor(_chart.xAxisLength() / (numberOfBars + 1));
            else
                w = Math.floor(_chart.xAxisLength() / numberOfBars);
<<<<<<< HEAD

            w -= _gap;

            if (isNaN(w) || w < MIN_BAR_WIDTH)
                w = MIN_BAR_WIDTH;

=======

            w -= _gap;

            if (isNaN(w) || w < MIN_BAR_WIDTH)
                w = MIN_BAR_WIDTH;

>>>>>>> 119f0dfa
            _barWidth = w;
        }

        return _barWidth;
    }

    function setGroupIndexToBar(bar, groupIndex) {
        bar[dc.constants.GROUP_INDEX_NAME] = groupIndex;
    }

    function barX(bar, data, groupIndex, dataIndex) {
        setGroupIndexToBar(bar, groupIndex);
        var position = _chart.x()(_chart.keyAccessor()(data)) + _chart.margins().left;
        if (_centerBar)
            position = position - barWidth(data) / 2;
        return position;
    }

    function getGroupIndexFromBar(bar) {
        var groupIndex = bar[dc.constants.GROUP_INDEX_NAME];
        return groupIndex;
    }

    function barY(bar, data, dataIndex) {
        var groupIndex = getGroupIndexFromBar(bar);
        return _chart.getChartStack().getDataPoint(groupIndex, dataIndex);
    }

    _chart.fadeDeselectedArea = function () {
        var bars = _chart.chartBodyG().selectAll("rect.bar");
        var extent = _chart.brush().extent();

        if (_chart.isOrdinal()) {
            if (_chart.filter() != null)
                bars.classed(dc.constants.DESELECTED_CLASS, function (d) {
                    var key = _chart.keyAccessor()(d);
                    return key != _chart.filter();
                });
            else
                bars.classed(dc.constants.DESELECTED_CLASS, false);
        } else {
            if (!_chart.brushIsEmpty(extent)) {
                var start = extent[0];
                var end = extent[1];

                bars.classed(dc.constants.DESELECTED_CLASS, function (d) {
                    var xValue = _chart.keyAccessor()(d);
                    return xValue < start || xValue >= end;
                });
            } else {
                bars.classed(dc.constants.DESELECTED_CLASS, false);
            }
        }
    };

    _chart.centerBar = function (_) {
        if (!arguments.length) return _centerBar;
        _centerBar = _;
        return _chart;
    };

    _chart.gap = function (_) {
        if (!arguments.length) return _gap;
        _gap = _;
        return _chart;
    };

    _chart.extendBrush = function () {
        var extent = _chart.brush().extent();
        if (_chart.round() && !_centerBar) {
            extent[0] = extent.map(_chart.round())[0];
            extent[1] = extent.map(_chart.round())[1];

            _chart.chartBodyG().select(".brush")
                .call(_chart.brush().extent(extent));
        }
        return extent;
    };

    dc.override(_chart, "prepareOrdinalXAxis", function () {
        return this._prepareOrdinalXAxis(_chart.xUnitCount() + 1);
    });

    return _chart.anchor(parent, chartGroup);
};
dc.lineChart = function(parent, chartGroup) {
    var AREA_BOTTOM_PADDING = 1;
    var DEFAULT_DOT_RADIUS = 5;
    var TOOLTIP_G_CLASS = "dc-tooltip";
    var DOT_CIRCLE_CLASS = "dot";
    var Y_AXIS_REF_LINE_CLASS = "yRef";
    var X_AXIS_REF_LINE_CLASS = "xRef";

    var _chart = dc.stackableChart(dc.coordinateGridChart({}));
    var _renderArea = false;
    var _dotRadius = DEFAULT_DOT_RADIUS;

    _chart.transitionDuration(500);

    _chart.plotData = function() {
        var groups = _chart.allGroups();

        _chart.calculateDataPointMatrixForAll(groups);

        for (var groupIndex = 0; groupIndex < groups.length; ++ groupIndex) {
            var group = groups[groupIndex];
            plotDataByGroup(groupIndex, group);
        }
    };

    function plotDataByGroup(groupIndex, group) {
        var stackedCssClass = getStackedCssClass(groupIndex);

        var g = createGrouping(stackedCssClass, group);

        var line = drawLine(g, stackedCssClass, groupIndex);

        if (_renderArea)
            drawArea(g, stackedCssClass, groupIndex, line);

        if (_chart.renderTitle())
            drawDots(g, groupIndex);
    }

    function getStackedCssClass(groupIndex) {
        return dc.constants.STACK_CLASS + groupIndex;
    }

    function createGrouping(stackedCssClass, group) {
        var g = _chart.chartBodyG().select("g." + stackedCssClass);

        if (g.empty())
            g = _chart.chartBodyG().append("g").attr("class", stackedCssClass);

        g.datum(group.all());

        return g;
    }

    function drawLine(g, stackedCssClass, groupIndex) {
        var linePath = g.select("path.line");

        if (linePath.empty())
            linePath = g.append("path")
                .attr("class", "line " + stackedCssClass);

        linePath[0][0][dc.constants.GROUP_INDEX_NAME] = groupIndex;

        var line = d3.svg.line()
            .x(lineX)
            .y(function(d, dataIndex) {
                var groupIndex = this[dc.constants.GROUP_INDEX_NAME];
                return lineY(d, dataIndex, groupIndex);
            });

        dc.transition(linePath, _chart.transitionDuration(),
            function(t) {
                t.ease("linear");
            }).attr("d", line);

        return line;
    }

    var lineX = function(d) {
        return _chart.margins().left + _chart.x()(_chart.keyAccessor()(d));
    };

    var lineY = function(d, dataIndex, groupIndex) {
        var y = _chart.getChartStack().getDataPoint(groupIndex, dataIndex);
        if(y >= _chart.dataPointBaseline())
            y += _chart.dataPointHeight(d, groupIndex);
        return y;
    };

    function drawArea(g, stackedCssClass, groupIndex, line) {
        var areaPath = g.select("path.area");

        if (areaPath.empty())
            areaPath = g.append("path")
                .attr("class", "area " + stackedCssClass);

        areaPath[0][0][dc.constants.GROUP_INDEX_NAME] = groupIndex;

        var area = d3.svg.area()
            .x(line.x())
            .y1(line.y())
            .y0(function(d, dataIndex) {
                var groupIndex = this[dc.constants.GROUP_INDEX_NAME];

                if (groupIndex == 0)
                    return _chart.dataPointBaseline() - AREA_BOTTOM_PADDING;

                var y = _chart.getChartStack().getDataPoint(groupIndex-1, dataIndex);

                if(y < _chart.dataPointBaseline())
                    return y - AREA_BOTTOM_PADDING;
                else
                    return y + _chart.dataPointHeight(d, groupIndex-1);
            });

        dc.transition(areaPath, _chart.transitionDuration(),
            function(t) {
                t.ease("linear");
            }).attr("d", area);
    }

    _chart.renderArea = function(_) {
        if (!arguments.length) return _renderArea;
        _renderArea = _;
        return _chart;
    };

    function drawDots(parentG, groupIndex) {
        var g = parentG.select("g." + TOOLTIP_G_CLASS);

        if (g.empty())
            g = parentG.append("g").attr("class", TOOLTIP_G_CLASS);

        createRefLines(g);

        var dots = g.selectAll("circle." + DOT_CIRCLE_CLASS)
            .data(g.datum());

        dots.enter()
            .append("circle")
            .attr("class", DOT_CIRCLE_CLASS)
            .attr("r", _dotRadius)
            .style("fill-opacity", 1e-6)
            .style("stroke-opacity", 1e-6)
            .on("mousemove", function(d) {
                var dot = d3.select(this);
                showDot(dot);
                showRefLines(dot, g);
            })
            .on("mouseout", function(d) {
                var dot = d3.select(this);
                hideDot(dot);
                hideRefLines(g);
            })
            .append("title").text(_chart.title());

        dots.attr("cx", lineX)
            .attr("cy", function(d, dataIndex) {
                return lineY(d, dataIndex, groupIndex);
            })
            .select("title").text(_chart.title());

        dots.exit().remove();
    }

    function createRefLines(g) {
        var yRefLine = g.select("path." + Y_AXIS_REF_LINE_CLASS).empty() ? g.append("path").attr("class", Y_AXIS_REF_LINE_CLASS) : g.select("path." + Y_AXIS_REF_LINE_CLASS);
        yRefLine.style("display", "none").attr("stroke-dasharray", "5,5");

        var xRefLine = g.select("path." + X_AXIS_REF_LINE_CLASS).empty() ? g.append("path").attr("class", X_AXIS_REF_LINE_CLASS) : g.select("path." + X_AXIS_REF_LINE_CLASS);
        xRefLine.style("display", "none").attr("stroke-dasharray", "5,5");
    }

    function showDot(dot) {
        dot.style("fill-opacity", .8);
        dot.style("stroke-opacity", .8);
        return dot;
    }

    function showRefLines(dot, g) {
        var x = dot.attr("cx");
        var y = dot.attr("cy");
        g.select("path." + Y_AXIS_REF_LINE_CLASS).style("display", "").attr("d", "M" + _chart.margins().left + " " + y + "L" + (x) + " " + (y));
        g.select("path." + X_AXIS_REF_LINE_CLASS).style("display", "").attr("d", "M" + x + " " + (_chart.height() - _chart.margins().bottom) + "L" + x + " " + y);
    }

    function hideDot(dot) {
        dot.style("fill-opacity", 1e-6).style("stroke-opacity", 1e-6);
    }

    function hideRefLines(g) {
        g.select("path." + Y_AXIS_REF_LINE_CLASS).style("display", "none");
        g.select("path." + X_AXIS_REF_LINE_CLASS).style("display", "none");
    }

    _chart.dotRadius = function(_) {
        if (!arguments.length) return _dotRadius;
        _dotRadius = _;
        return _chart;
    };

    return _chart.anchor(parent, chartGroup);
};
dc.dataCount = function(parent, chartGroup) {
    var _formatNumber = d3.format(",d");
    var _chart = dc.baseChart({});

    _chart.doRender = function() {
        _chart.selectAll(".total-count").text(_formatNumber(_chart.dimension().size()));
        _chart.selectAll(".filter-count").text(_formatNumber(_chart.group().value()));

        return _chart;
    };

    _chart.doRedraw = function(){
        return _chart.doRender();
    };

    return _chart.anchor(parent, chartGroup);
};
dc.dataTable = function(parent, chartGroup) {
    var LABEL_CSS_CLASS = "dc-table-label";
    var ROW_CSS_CLASS = "dc-table-row";
    var COLUMN_CSS_CLASS = "dc-table-column";
    var GROUP_CSS_CLASS = "dc-table-group";

    var _chart = dc.baseChart({});

    var _size = 25;
    var _columns = [];
    var _sortBy = function(d) {
        return d;
    };
    var _order = d3.ascending;
    var _sort;

    _chart.doRender = function() {
        _chart.selectAll("tbody").remove();

        renderRows(renderGroups());

        return _chart;
    };

    function renderGroups() {
        var groups = _chart.root().selectAll("tbody")
            .data(nestEntries(), function(d) {
                return _chart.keyAccessor()(d);
            });

        var rowGroup = groups
            .enter()
            .append("tbody");

        rowGroup
            .append("tr")
            .attr("class", GROUP_CSS_CLASS)
                .append("td")
                .attr("class", LABEL_CSS_CLASS)
                .attr("colspan", _columns.length)
                .html(function(d) {
                    return _chart.keyAccessor()(d);
                });

        groups.exit().remove();

        return rowGroup;
    }

    function nestEntries() {
        if (!_sort)
            _sort = crossfilter.quicksort.by(_sortBy);

        var entries = _chart.dimension().top(_size);

        return d3.nest()
            .key(_chart.group())
            .sortKeys(_order)
            .entries(_sort(entries, 0, entries.length));
    }

    function renderRows(groups) {
        var rows = groups.order()
            .selectAll("tr." + ROW_CSS_CLASS)
            .data(function(d) {
                return d.values;
            });

        var rowEnter = rows.enter()
            .append("tr")
            .attr("class", ROW_CSS_CLASS);

        for (var i = 0; i < _columns.length; ++i) {
            var f = _columns[i];
            rowEnter.append("td")
                .attr("class", COLUMN_CSS_CLASS + " _" + i)
                .html(function(d) {
                    return f(d);
                });
        }

        rows.exit().remove();

        return rows;
    }

    _chart.doRedraw = function() {
        return _chart.doRender();
    };

    _chart.size = function(s) {
        if (!arguments.length) return _size;
        _size = s;
        return _chart;
    };

    _chart.columns = function(_) {
        if (!arguments.length) return _columns;
        _columns = _;
        return _chart;
    };

    _chart.sortBy = function(_) {
        if (!arguments.length) return _sortBy;
        _sortBy = _;
        return _chart;
    };

    _chart.order = function(_) {
        if (!arguments.length) return _order;
        _order = _;
        return _chart;
    };

    return _chart.anchor(parent, chartGroup);
};
dc.bubbleChart = function(parent, chartGroup) {
    var _chart = dc.abstractBubbleChart(dc.coordinateGridChart({}));

    var _elasticRadius = false;

    _chart.transitionDuration(750);

    var bubbleLocator = function(d) {
        return "translate(" + (bubbleX(d)) + "," + (bubbleY(d)) + ")";
    };

    _chart.elasticRadius = function(_) {
        if (!arguments.length) return _elasticRadius;
        _elasticRadius = _;
        return _chart;
    };

    _chart.plotData = function() {
        if (_elasticRadius)
            _chart.r().domain([_chart.rMin(), _chart.rMax()]);

        _chart.r().range([_chart.MIN_RADIUS, _chart.xAxisLength() * _chart.maxBubbleRelativeSize()]);

        var bubbleG = _chart.chartBodyG().selectAll("g." + _chart.BUBBLE_NODE_CLASS)
            .data(_chart.group().all());

        renderNodes(bubbleG);

        updateNodes(bubbleG);

        removeNodes(bubbleG);

        _chart.fadeDeselectedArea();
    };

    function renderNodes(bubbleG) {
        var bubbleGEnter = bubbleG.enter().append("g");

        bubbleGEnter
            .attr("class", _chart.BUBBLE_NODE_CLASS)
            .attr("transform", bubbleLocator)
            .append("circle").attr("class", function(d, i) {
                return _chart.BUBBLE_CLASS + " _" + i;
            })
            .on("click", _chart.onClick)
            .attr("fill", _chart.initBubbleColor)
            .attr("r", 0);
        dc.transition(bubbleG, _chart.transitionDuration())
            .attr("r", function(d) {
                return _chart.bubbleR(d);
            })
            .attr("opacity", function(d) {
                return (_chart.bubbleR(d) > 0) ? 1 : 0;
            });

        _chart.doRenderLabel(bubbleGEnter);

        _chart.doRenderTitles(bubbleGEnter);
    }

    function updateNodes(bubbleG) {
        dc.transition(bubbleG, _chart.transitionDuration())
            .attr("transform", bubbleLocator)
            .selectAll("circle." + _chart.BUBBLE_CLASS)
            .attr("fill", _chart.updateBubbleColor)
            .attr("r", function(d) {
                return _chart.bubbleR(d);
            })
            .attr("opacity", function(d) {
                return (_chart.bubbleR(d) > 0) ? 1 : 0;
            });

        _chart.doUpdateLabels(bubbleG);
        _chart.doUpdateTitles(bubbleG);
    }

    function removeNodes(bubbleG) {
        bubbleG.exit().remove();
    }

    function bubbleX(d) {
        var x = _chart.x()(_chart.keyAccessor()(d)) + _chart.margins().left;
        if (isNaN(x))
            x = 0;
        return x;
    }

    function bubbleY(d) {
        var y = _chart.margins().top + _chart.y()(_chart.valueAccessor()(d));
        if (isNaN(y))
            y = 0;
        return y;
    }

    _chart.renderBrush = function(g) {
        // override default x axis brush from parent chart
    };

    _chart.redrawBrush = function(g) {
        // override default x axis brush from parent chart
        _chart.fadeDeselectedArea();
    };

    return _chart.anchor(parent, chartGroup);
};
dc.compositeChart = function(parent, chartGroup) {
    var SUB_CHART_CLASS = "sub";

    var _chart = dc.coordinateGridChart({});
    var _children = [];

    _chart.transitionDuration(500);

    dc.override(_chart, "generateG", function() {
        var g = this._generateG();

        for (var i = 0; i < _children.length; ++i) {
            var child = _children[i];

            generateChildG(child, i);

            if (child.dimension() == null) child.dimension(_chart.dimension());
            if (child.group() == null) child.group(_chart.group());
            child.chartGroup(_chart.chartGroup());
            child.svg(_chart.svg());
            child.height(_chart.height());
            child.width(_chart.width());
            child.margins(_chart.margins());
            child.xUnits(_chart.xUnits());
            child.transitionDuration(_chart.transitionDuration());
        }

        return g;
    });

    function generateChildG(child, i) {
        child.generateG(_chart.g());
        child.g().attr("class", SUB_CHART_CLASS + " _" + i);
    }

    _chart.plotData = function() {
        for (var i = 0; i < _children.length; ++i) {
            var child = _children[i];

            if (child.g() == null) {
                generateChildG(child, i);
            }

            child.x(_chart.x());
            child.y(_chart.y());
            child.xAxis(_chart.xAxis());
            child.yAxis(_chart.yAxis());

            child.plotData();

            child.invokeRenderlet(child);
        }
    };

    _chart.fadeDeselectedArea = function() {
        for (var i = 0; i < _children.length; ++i) {
            var child = _children[i];
            child.brush(_chart.brush());
            child.fadeDeselectedArea();
        }
    };

    _chart.compose = function(charts) {
        _children = charts;
        return _chart;
    };

    _chart.children = function(){
        return _children;
    };

    function getAllYAxisMinFromChildCharts() {
        var allMins = [];
        for (var i = 0; i < _children.length; ++i) {
            allMins.push(_children[i].yAxisMin());
        }
        return allMins;
    }

    _chart.yAxisMin = function() {
        return d3.min(getAllYAxisMinFromChildCharts());
    };

    function getAllYAxisMaxFromChildCharts() {
        var allMaxes = [];
        for (var i = 0; i < _children.length; ++i) {
            allMaxes.push(_children[i].yAxisMax());
        }
        return allMaxes;
    }

    _chart.yAxisMax = function() {
        return dc.utils.add(d3.max(getAllYAxisMaxFromChildCharts()), _chart.yAxisPadding());
    };

    function getAllXAxisMinFromChildCharts() {
        var allMins = [];
        for (var i = 0; i < _children.length; ++i) {
            allMins.push(_children[i].xAxisMin());
        }
        return allMins;
    }

    _chart.xAxisMin = function() {
        return dc.utils.subtract(d3.min(getAllXAxisMinFromChildCharts()), _chart.xAxisPadding());
    };

    function getAllXAxisMaxFromChildCharts() {
        var allMaxes = [];
        for (var i = 0; i < _children.length; ++i) {
            allMaxes.push(_children[i].xAxisMax());
        }
        return allMaxes;
    }

    _chart.xAxisMax = function() {
        return dc.utils.add(d3.max(getAllXAxisMaxFromChildCharts()), _chart.xAxisPadding());
    };

    return _chart.anchor(parent, chartGroup);
};
dc.geoChoroplethChart = function (parent, chartGroup) {
    var _chart = dc.singleSelectionChart(dc.colorChart(dc.baseChart({})));

    _chart.colorAccessor(function (d, i) {
        return d;
    });

    var _geoPath = d3.geo.path();

    var _geoJsons = [];

    _chart.doRender = function () {
        _chart.resetSvg();

        for (var layerIndex = 0; layerIndex < _geoJsons.length; ++layerIndex) {
            var states = _chart.svg().append("g")
                .attr("class", "layer" + layerIndex);

            var regionG = states.selectAll("g." + geoJson(layerIndex).name)
                .data(geoJson(layerIndex).data)
                .enter()
                .append("g")
                .attr("class", geoJson(layerIndex).name);

            regionG
                .append("path")
                .attr("fill", "white")
                .attr("d", _geoPath);

            regionG.append("title");

            plotData(layerIndex);
        }
    };

    function plotData(layerIndex) {
        var maxValue = dc.utils.groupMax(_chart.group(), _chart.valueAccessor());
        var data = generateLayeredData();

        if (isDataLayer(layerIndex)) {
            var regionG = renderRegionG(layerIndex);

            renderPaths(regionG, layerIndex, data, maxValue);

            renderTitle(regionG, layerIndex, data);
        }
    }

    function generateLayeredData() {
        var data = {};
        var groupAll = _chart.group().all();
        for (var i = 0; i < groupAll.length; ++i) {
            data[_chart.keyAccessor()(groupAll[i])] = _chart.valueAccessor()(groupAll[i]);
        }
        return data;
    }

    function isDataLayer(layerIndex) {
        return geoJson(layerIndex).keyAccessor;
    }

    function renderRegionG(layerIndex) {
        var regionG = _chart.svg()
            .selectAll(layerSelector(layerIndex))
            .classed("selected", function (d) {
                return isSelected(layerIndex, d);
            })
            .classed("deselected", function (d) {
                return isDeselected(layerIndex, d);
            })
            .attr("class", function (d) {
                var layerNameClass = geoJson(layerIndex).name;
                var regionClass = dc.utils.nameToId(geoJson(layerIndex).keyAccessor(d));
                var baseClasses = layerNameClass + " " + regionClass;
                if (isSelected(layerIndex, d)) baseClasses += " selected";
                if (isDeselected(layerIndex, d)) baseClasses += " deselected";
                return baseClasses;
            });
        return regionG;
    }

    function layerSelector(layerIndex) {
        return "g.layer" + layerIndex + " g." + geoJson(layerIndex).name;
    }

    function isSelected(layerIndex, d) {
        return _chart.hasFilter() && _chart.filter() == getKey(layerIndex, d);
    }

    function isDeselected(layerIndex, d) {
        return _chart.hasFilter() && _chart.filter() != getKey(layerIndex, d);
    }

    function getKey(layerIndex, d) {
        return geoJson(layerIndex).keyAccessor(d);
    }

    function geoJson(index) {
        return _geoJsons[index];
    }

    function renderPaths(regionG, layerIndex, data, maxValue) {
        var paths = regionG
            .select("path")
            .attr("fill", function (d) {
                var currentFill = d3.select(this).attr("fill");
                if (currentFill)
                    return currentFill;
                return "none";
            })
            .on("click", function (d) {
                return _chart.onClick(d, layerIndex);
            });

        dc.transition(paths, _chart.transitionDuration()).attr("fill", function (d, i) {
            return _chart.getColor(data[geoJson(layerIndex).keyAccessor(d)], i);
        });
    }

    _chart.onClick = function (d, layerIndex) {
        var selectedRegion = geoJson(layerIndex).keyAccessor(d);
        if (selectedRegion == _chart.filter()) {
            dc.events.trigger(function () {
                _chart.filter(null);
                dc.redrawAll(_chart.chartGroup());
            });
        } else {
            dc.events.trigger(function () {
                _chart.filter(selectedRegion);
                dc.redrawAll(_chart.chartGroup());
            });
        }
    };

    function renderTitle(regionG, layerIndex, data) {
        if (_chart.renderTitle()) {
            regionG.selectAll("title").text(function (d) {
                var key = getKey(layerIndex, d);
                var value = data[key];
                return _chart.title()({key: key, value: value});
            });
        }
    }

    _chart.doRedraw = function () {
        for (var layerIndex = 0; layerIndex < _geoJsons.length; ++layerIndex) {
            plotData(layerIndex);
        }
    };

    _chart.overlayGeoJson = function (json, name, keyAccessor) {
        for (var i = 0; i < _geoJsons.length; ++i) {
            if (_geoJsons[i].name == name) {
                _geoJsons[i].data = json;
                _geoJsons[i].keyAccessor = keyAccessor;
                return _chart
            }
        }
        _geoJsons.push({name: name, data: json, keyAccessor: keyAccessor});
        return _chart;
    };

    _chart.projection = function (projection) {
        _geoPath.projection(projection);
        return _chart;
    };

    _chart.geoJsons = function () {
        return _geoJsons;
    };

    _chart.removeGeoJson = function (name) {
        var geoJsons = [];

        for (var i = 0; i < _geoJsons.length; ++i) {
            var layer = _geoJsons[i];
            if (layer.name != name) {
                geoJsons.push(layer);
            }
        }

        _geoJsons = geoJsons;

        return _chart;
    };

    return _chart.anchor(parent, chartGroup);
};
dc.bubbleOverlay = function(root, chartGroup) {
    var BUBBLE_OVERLAY_CLASS = "bubble-overlay";
    var BUBBLE_NODE_CLASS = "node";
    var BUBBLE_CLASS = "bubble";

    var _chart = dc.abstractBubbleChart(dc.baseChart({}));
    var _g;
    var _points = [];

    _chart.transitionDuration(750);

    _chart.radiusValueAccessor(function(d) {
        return d.value;
    });

    _chart.point = function(name, x, y) {
        _points.push({name: name, x: x, y: y});
        return _chart;
    };

    _chart.doRender = function() {
        _g = initOverlayG();

        _chart.r().range([_chart.MIN_RADIUS, _chart.width() * _chart.maxBubbleRelativeSize()]);

        initializeBubbles();

        _chart.fadeDeselectedArea();

        return _chart;
    };

    function initOverlayG() {
        _g = _chart.select("g." + BUBBLE_OVERLAY_CLASS);
        if (_g.empty())
            _g = _chart.svg().append("g").attr("class", BUBBLE_OVERLAY_CLASS);
        return _g;
    }

    function initializeBubbles() {
        var data = mapData();

        _points.forEach(function(point) {
            var nodeG = getNodeG(point, data);

            var circle = nodeG.select("circle." + BUBBLE_CLASS);

            if (circle.empty())
                circle = nodeG.append("circle")
                    .attr("class", BUBBLE_CLASS)
                    .attr("r", 0)
                    .attr("fill", _chart.initBubbleColor)
                    .on("click", _chart.onClick);

            dc.transition(circle, _chart.transitionDuration())
                .attr("r", function(d) {
                    return _chart.bubbleR(d);
                });

            _chart.doRenderLabel(nodeG);

            _chart.doRenderTitles(nodeG);
        });
    }

    function mapData() {
        var data = {};
        _chart.group().all().forEach(function(datum) {
            data[_chart.keyAccessor()(datum)] = datum;
        });
        return data;
    }

    function getNodeG(point, data) {
        var bubbleNodeClass = BUBBLE_NODE_CLASS + " " + dc.utils.nameToId(point.name);

        var nodeG = _g.select("g." + dc.utils.nameToId(point.name));

        if (nodeG.empty()) {
            nodeG = _g.append("g")
                .attr("class", bubbleNodeClass)
                .attr("transform", "translate(" + point.x + "," + point.y + ")");
        }

        nodeG.datum(data[point.name]);

        return nodeG;
    }

    _chart.doRedraw = function() {
        updateBubbles();

        _chart.fadeDeselectedArea();

        return _chart;
    };

    function updateBubbles() {
        var data = mapData();

        _points.forEach(function(point) {
            var nodeG = getNodeG(point, data);

            var circle = nodeG.select("circle." + BUBBLE_CLASS);

            dc.transition(circle, _chart.transitionDuration())
                .attr("r", function(d) {
                    return _chart.bubbleR(d);
                })
                .attr("fill", _chart.updateBubbleColor);

            _chart.doUpdateLabels(nodeG);

            _chart.doUpdateTitles(nodeG);
        });
    }

    _chart.debug = function(flag) {
        if(flag){
            var debugG = _chart.select("g." + dc.constants.DEBUG_GROUP_CLASS);

            if(debugG.empty())
                debugG = _chart.svg()
                    .append("g")
                    .attr("class", dc.constants.DEBUG_GROUP_CLASS);

            var debugText = debugG.append("text")
                .attr("x", 10)
                .attr("y", 20);

            debugG
                .append("rect")
                .attr("width", _chart.width())
                .attr("height", _chart.height())
                .on("mousemove", function() {
                    var position = d3.mouse(debugG.node());
                    var msg = position[0] + ", " + position[1];
                    debugText.text(msg);
                });
        }else{
            _chart.selectAll(".debug").remove();
        }

        return _chart;
    };

    _chart.anchor(root, chartGroup);

    return _chart;
};dc.rowChart = function(parent, chartGroup) {

    var _g;

    var _labelOffsetX = 10;

    var _labelOffsetY = 15;

    var _gap = 5;

    var _rowCssClass = "row";

    var _chart = dc.marginable(dc.singleSelectionChart(dc.colorChart(dc.baseChart({}))));

    var _xScale;

<<<<<<< HEAD
    var _xAxis;
=======
    var _xAxis = d3.svg.axis().orient("bottom");
>>>>>>> 119f0dfa

    _chart.doRender = function() {
        _xScale = d3.scale.linear().domain([0, d3.max(_chart.group().all(), _chart.valueAccessor())]).range([0, _chart.effectiveWidth()]);

        _chart.resetSvg();

        _g = _chart.svg()
            .append("g")
            .attr("transform", "translate(" + _chart.margins().left + "," + _chart.margins().top + ")");

<<<<<<< HEAD
        _xAxis = d3.svg.axis()
                    .orient("bottom")
                    .scale(_xScale);
=======
        _xAxis.scale(_xScale);
>>>>>>> 119f0dfa

        _g.append("g").attr("class", "axis")
                        .attr("transform", "translate(0, " + _chart.effectiveHeight() + ")")
                        .call(_xAxis);

        drawGridLines();
        drawChart();

        return _chart;
    };

    _chart.title(function (d) {
        return _chart.keyAccessor()(d) + ": " + _chart.valueAccessor()(d) ;
    });

    _chart.label(function (d) {
        return _chart.keyAccessor()(d);
    });

    function drawGridLines() {
        var ticks = _xAxis.tickValues() ? _xAxis.tickValues() : _xScale.ticks(_xAxis.ticks()[0]);

        var gridLineG = _g.append("g")
                          .attr("class", "grid-line vertical");

        var lines = gridLineG.selectAll("line")
                             .data(ticks);

        var linesGEnter = lines.enter()
                               .append("line")
                               .attr("x1", function (d) { return _xScale(d); })
                               .attr("y1", function (d) { return 0; })
                               .attr("x2", function (d) { return _xScale(d); })
                               .attr("y2", function (d) { return _chart.effectiveHeight(); });
    }

    function drawChart() {
        var rows = _g.selectAll("g." + _rowCssClass)
                     .data(_chart.group().all());

        createElements(rows, _chart.group().all());
        removeElements(rows);
        updateElements(rows);
    }

    function createElements(rows, rowData) {
        var rowEnter = rows.enter()
                           .append("g")
                           .attr("class", function(d, i) {
                                return _rowCssClass + " _" + i;
                           });

        rowEnter.append("rect").attr("width", 0);

        createTitles(rowEnter);

        createLabels(rowEnter);
        updateLabels(rows);
    }

    function removeElements(rows) {
        rows.exit().remove();
    }

    function updateElements(rows) {
        var n = _chart.group().all().length;

        var height = (_chart.effectiveHeight() - (n + 1) * _gap) / n;

        var rect = rows.attr("transform", function(d, i) { return "translate(0," + ((i + 1) * _gap + i * height) + ")"; })
                       .select("rect")
                           .attr("height", height)
                           .attr("fill", _chart.getColor)
                           .on("click", onClick)
                           .classed("deselected", function (d) { return (_chart.hasFilter()) ? !_chart.isSelectedRow(d) : false; })
                           .classed("selected", function (d) { return (_chart.hasFilter()) ? _chart.isSelectedRow(d) : false; });

        dc.transition(rect, _chart.transitionDuration())
               .attr("width", function(d) {
                    return _xScale(_chart.valueAccessor()(d));
               });
    }

    function createTitles(rowEnter) {
        if (_chart.renderTitle()) {
            rowEnter.append("title").text(function(d) {
                return _chart.title()(d);
            });
        }
    }

    function createLabels(rowEnter) {
        if (_chart.renderLabel()) {
            rowEnter.append("text");
        }
    }

    function updateLabels(rows) {
        if (_chart.renderLabel()) {
            rows.select("text")
                        .attr("x", _labelOffsetX)
                        .attr("y", _labelOffsetY)
                        .attr("class", function (d, i) {
                            return _rowCssClass + " _" + i;
                        })
                        .text(function(d) {
                            return _chart.label()(d);
                        });
        }
    }

    function numberOfRows() {
        return _chart.group().all().length;
    }

    function rowHeight() {
        var n = numberOfRows();
        return (_chart.effectiveHeight() - (n + 1) * _gap) / n;
    }

    function onClick(d) {
        _chart.onClick(d);
    }

    _chart.doRedraw = function() {
        drawChart();
        return _chart;
    };

<<<<<<< HEAD
=======
    _chart.xAxis = function () {
        return _xAxis;
    };

>>>>>>> 119f0dfa
    _chart.gap = function(g) {
        if (!arguments.length) return _gap;
        _gap = g;
        return _chart;
    };

    _chart.labelOffsetX = function (o) {
        if (!arguments.length) return _labelOffsetX;
        _labelOffset = o;
        return _chart;
    };

    _chart.labelOffsetY = function (o) {
        if (!aruguments.length) return _labelOffsetY;
        _labelOffset = o;
        return _chart;
    };

    _chart.isSelectedRow = function (d) {
        return _chart.filter() == _chart.keyAccessor()(d);
    };

    return _chart.anchor(parent, chartGroup);
};<|MERGE_RESOLUTION|>--- conflicted
+++ resolved
@@ -28,7 +28,7 @@
     _renderlet : null
 };
 
-dc.chartRegistry = new function() {
+dc.chartRegistry = function() {
     // chartGroup:string => charts:array
     var _chartMap = {};
 
@@ -2273,21 +2273,12 @@
                 w = Math.floor(_chart.xAxisLength() / (numberOfBars + 1));
             else
                 w = Math.floor(_chart.xAxisLength() / numberOfBars);
-<<<<<<< HEAD
 
             w -= _gap;
 
             if (isNaN(w) || w < MIN_BAR_WIDTH)
                 w = MIN_BAR_WIDTH;
 
-=======
-
-            w -= _gap;
-
-            if (isNaN(w) || w < MIN_BAR_WIDTH)
-                w = MIN_BAR_WIDTH;
-
->>>>>>> 119f0dfa
             _barWidth = w;
         }
 
@@ -3288,11 +3279,7 @@
 
     var _xScale;
 
-<<<<<<< HEAD
-    var _xAxis;
-=======
     var _xAxis = d3.svg.axis().orient("bottom");
->>>>>>> 119f0dfa
 
     _chart.doRender = function() {
         _xScale = d3.scale.linear().domain([0, d3.max(_chart.group().all(), _chart.valueAccessor())]).range([0, _chart.effectiveWidth()]);
@@ -3303,13 +3290,7 @@
             .append("g")
             .attr("transform", "translate(" + _chart.margins().left + "," + _chart.margins().top + ")");
 
-<<<<<<< HEAD
-        _xAxis = d3.svg.axis()
-                    .orient("bottom")
-                    .scale(_xScale);
-=======
         _xAxis.scale(_xScale);
->>>>>>> 119f0dfa
 
         _g.append("g").attr("class", "axis")
                         .attr("transform", "translate(0, " + _chart.effectiveHeight() + ")")
@@ -3439,13 +3420,10 @@
         return _chart;
     };
 
-<<<<<<< HEAD
-=======
     _chart.xAxis = function () {
         return _xAxis;
     };
 
->>>>>>> 119f0dfa
     _chart.gap = function(g) {
         if (!arguments.length) return _gap;
         _gap = g;
