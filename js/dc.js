--- conflicted
+++ resolved
@@ -1274,7 +1274,7 @@
 
         _filter = _;
 
-        if (_chart.dataAreSet() && _chart.dimension() != undefined)
+        if (_chart.dataAreSet() && _chart.dimension().filter != undefined)
             _chart.dimension().filter(_filter);
 
         if (_) {
@@ -1580,11 +1580,7 @@
         }
     };
 
-<<<<<<< HEAD
-    _chart.minRadiusWithLabel = function(_) {
-=======
     _chart.minRadiusWithLabel = function (_) {
->>>>>>> c7674bd2
         if (!arguments.length) return _minRadiusWithLabel;
         _minRadiusWithLabel = _;
         return _chart;
