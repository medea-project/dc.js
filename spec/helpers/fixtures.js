function loadDateFixture() {
    var fixture = JSON.parse("[" +
        "{\"value\":\"44\",\"nvalue\":\"-4\",\"countrycode\":\"US\",\"state\":\"California\",\"status\":\"T\",\"id\":1,\"region\":\"South\",\"date\":\"2012-05-25T16:10:09Z\"}, " +
        "{\"value\":\"22\",\"nvalue\":\"-2\",\"countrycode\":\"US\",\"state\":\"Colorado\",\"status\":\"F\",\"id\":2,\"region\":\"West\",\"date\":\"2012-06-10T16:10:19Z\"}, " +
        "{\"value\":\"33\",\"nvalue\":\"1\",\"countrycode\":\"US\",\"state\":\"Delaware\",\"status\":\"T\",\"id\":3,\"region\":\"West\",\"date\":\"2012-08-10T16:20:29Z\"}, " +
        "{\"value\":\"44\",\"nvalue\":\"-3\",\"countrycode\":\"US\",\"state\":\"California\",\"status\":\"F\",\"id\":4,\"region\":\"South\",\"date\":\"2012-07-01T16:10:39Z\"}, " +
        "{\"value\":\"55\",\"nvalue\":\"-5\",\"countrycode\":\"CA\",\"state\":\"Ontario\",\"status\":\"T\",\"id\":5,\"region\":\"Central\",\"date\":\"2012-06-10T16:10:49Z\"}, " +
        "{\"value\":\"66\",\"nvalue\":\"-4\",\"countrycode\":\"US\",\"state\":\"California\",\"status\":\"F\",\"id\":6,\"region\":\"West\",\"date\":\"2012-06-08T16:10:59Z\"}, " +
        "{\"value\":\"22\",\"nvalue\":\"10\",\"countrycode\":\"CA\",\"state\":\"Ontario\",\"status\":\"T\",\"id\":7,\"region\":\"East\",\"date\":\"2012-07-10T16:10:09Z\"}, " +
        "{\"value\":\"33\",\"nvalue\":\"1\",\"countrycode\":\"US\",\"state\":\"Mississippi\",\"status\":\"F\",\"id\":8,\"region\":\"Central\",\"date\":\"2012-07-10T16:10:19Z\"}, " +
        "{\"value\":\"44\",\"nvalue\":\"2\",\"countrycode\":\"US\",\"state\":\"Mississippi\",\"status\":\"T\",\"id\":9,\"region\":\"Central\",\"date\":\"2012-08-10T16:30:29Z\"}, " +
        "{\"value\":\"55\",\"nvalue\":\"-3\",\"countrycode\":\"US\",\"state\":\"Oklahoma\",\"status\":\"F\",\"id\":10,\"region\":\"\",\"date\":\"2012-06-10T16:10:39Z\"}" +
        "]");

    fixture.forEach(dateCleaner);

    return fixture;
}

<<<<<<< HEAD
function loadBoxPlotFixture() {
    return JSON.parse("[" +
        "{\"value\":\"44\",\"nvalue\":\"-4\",\"countrycode\":\"US\",\"state\":\"California\",\"status\":\"T\",\"id\":1,\"region\":\"South\",\"date\":\"2012-05-25T16:10:09Z\"}, " +
        "{\"value\":\"22\",\"nvalue\":\"-2\",\"countrycode\":\"US\",\"state\":\"Colorado\",\"status\":\"F\",\"id\":2,\"region\":\"West\",\"date\":\"2012-06-10T16:10:19Z\"}, " +
        "{\"value\":\"33\",\"nvalue\":\"1\",\"countrycode\":\"US\",\"state\":\"Delaware\",\"status\":\"T\",\"id\":3,\"region\":\"West\",\"date\":\"2012-08-10T16:20:29Z\"}, " +
        "{\"value\":\"44\",\"nvalue\":\"-3\",\"countrycode\":\"US\",\"state\":\"California\",\"status\":\"F\",\"id\":4,\"region\":\"South\",\"date\":\"2012-07-01T16:10:39Z\"}, " +
        "{\"value\":\"55\",\"nvalue\":\"-5\",\"countrycode\":\"US\",\"state\":\"Ontario\",\"status\":\"T\",\"id\":5,\"region\":\"Central\",\"date\":\"2012-06-10T16:10:49Z\"}, " +
        "{\"value\":\"66\",\"nvalue\":\"-4\",\"countrycode\":\"US\",\"state\":\"California\",\"status\":\"F\",\"id\":6,\"region\":\"West\",\"date\":\"2012-06-08T16:10:59Z\"}, " +
        "{\"value\":\"33\",\"nvalue\":\"10\",\"countrycode\":\"US\",\"state\":\"Ontario\",\"status\":\"T\",\"id\":7,\"region\":\"East\",\"date\":\"2012-07-10T16:10:09Z\"}, " +
        "{\"value\":\"33\",\"nvalue\":\"1\",\"countrycode\":\"US\",\"state\":\"Mississippi\",\"status\":\"F\",\"id\":8,\"region\":\"Central\",\"date\":\"2012-07-10T16:10:19Z\"}, " +
        "{\"value\":\"44\",\"nvalue\":\"2\",\"countrycode\":\"US\",\"state\":\"Mississippi\",\"status\":\"T\",\"id\":9,\"region\":\"Central\",\"date\":\"2012-08-10T16:30:29Z\"}, " +
        "{\"value\":\"1\",\"nvalue\":\"-12\",\"countrycode\":\"US\",\"state\":\"Washington\",\"status\":\"F\",\"id\":12,\"region\":\"\",\"date\":\"2012-06-10T16:10:39Z\"}, " +
        "{\"value\":\"144\",\"nvalue\":\"-3\",\"countrycode\":\"US\",\"state\":\"Massachusetts\",\"status\":\"T\",\"id\":15,\"region\":\"\",\"date\":\"2012-06-10T16:10:39Z\"}, " +
        "{\"value\":\"1\",\"nvalue\":\"-4\",\"countrycode\":\"CA\",\"state\":\"California\",\"statCA\":\"T\",\"id\":1,\"region\":\"South\",\"date\":\"2012-05-25T16:10:09Z\"}, " +
        "{\"value\":\"2\",\"nvalue\":\"-2\",\"countrycode\":\"CA\",\"state\":\"Colorado\",\"statCA\":\"F\",\"id\":2,\"region\":\"West\",\"date\":\"2012-06-10T16:10:19Z\"}, " +
        "{\"value\":\"3\",\"nvalue\":\"1\",\"countrycode\":\"CA\",\"state\":\"Delaware\",\"statCA\":\"T\",\"id\":3,\"region\":\"West\",\"date\":\"2012-08-10T16:20:29Z\"}" +
=======
function loadColorFixture() {
    return JSON.parse("[" +
        "{\"colData\":\"1\", \"rowData\": \"1\", \"colorData\": \"1\"}," +
        "{\"colData\":\"1\", \"rowData\": \"1\", \"colorData\": \"1\"}," +
        "{\"colData\":\"1\", \"rowData\": \"2\", \"colorData\": \"2\"}," +
        "{\"colData\":\"1\", \"rowData\": \"2\", \"colorData\": \"2\"}," +
        "{\"colData\":\"2\", \"rowData\": \"1\", \"colorData\": \"3\"}," +
        "{\"colData\":\"2\", \"rowData\": \"1\", \"colorData\": \"3\"}," +
        "{\"colData\":\"2\", \"rowData\": \"2\", \"colorData\": \"4\"}," +
        "{\"colData\":\"2\", \"rowData\": \"2\", \"colorData\": \"4\"}" +
>>>>>>> 73df7440
        "]");
}


function dateCleaner(e) {
    e.dd = d3.time.format.iso.parse(e.date);
}<|MERGE_RESOLUTION|>--- conflicted
+++ resolved
@@ -17,7 +17,6 @@
     return fixture;
 }
 
-<<<<<<< HEAD
 function loadBoxPlotFixture() {
     return JSON.parse("[" +
         "{\"value\":\"44\",\"nvalue\":\"-4\",\"countrycode\":\"US\",\"state\":\"California\",\"status\":\"T\",\"id\":1,\"region\":\"South\",\"date\":\"2012-05-25T16:10:09Z\"}, " +
@@ -34,7 +33,9 @@
         "{\"value\":\"1\",\"nvalue\":\"-4\",\"countrycode\":\"CA\",\"state\":\"California\",\"statCA\":\"T\",\"id\":1,\"region\":\"South\",\"date\":\"2012-05-25T16:10:09Z\"}, " +
         "{\"value\":\"2\",\"nvalue\":\"-2\",\"countrycode\":\"CA\",\"state\":\"Colorado\",\"statCA\":\"F\",\"id\":2,\"region\":\"West\",\"date\":\"2012-06-10T16:10:19Z\"}, " +
         "{\"value\":\"3\",\"nvalue\":\"1\",\"countrycode\":\"CA\",\"state\":\"Delaware\",\"statCA\":\"T\",\"id\":3,\"region\":\"West\",\"date\":\"2012-08-10T16:20:29Z\"}" +
-=======
+        "]");
+}
+
 function loadColorFixture() {
     return JSON.parse("[" +
         "{\"colData\":\"1\", \"rowData\": \"1\", \"colorData\": \"1\"}," +
@@ -45,10 +46,8 @@
         "{\"colData\":\"2\", \"rowData\": \"1\", \"colorData\": \"3\"}," +
         "{\"colData\":\"2\", \"rowData\": \"2\", \"colorData\": \"4\"}," +
         "{\"colData\":\"2\", \"rowData\": \"2\", \"colorData\": \"4\"}" +
->>>>>>> 73df7440
         "]");
 }
-
 
 function dateCleaner(e) {
     e.dd = d3.time.format.iso.parse(e.date);
